import gc
import importlib
import math
import os
import shutil
from datetime import datetime
from math import sqrt
from typing import List

import hydra
import matplotlib.pyplot as plt
import numpy as np
import torch
import torchvision
import yaml
from hydra.utils import to_absolute_path
from loguru import logger
from omegaconf import OmegaConf
from pycocotools.coco import COCO
from pycocotools.cocoeval import COCOeval
from torch.utils.data import DataLoader, Subset
from torch.utils.tensorboard import SummaryWriter
<<<<<<< HEAD
from torchvision.ops import box_convert
from torchvision.tv_tensors import BoundingBoxes as TVBoundingBoxes
=======
>>>>>>> 7bd93b64
from torchvision.transforms import v2 as T
from torchvision.utils import draw_bounding_boxes
from tqdm import tqdm

from conf.config import AIPipelineConfig
from utils.COCO_Loader import CocoDataset
from utils.COCO_Wrapper import COCOWrapper
from utils.PASCAL_Loader import PascalDataset
from utils.YOLO_Loader import YoloDataset


@hydra.main(version_base=None, config_path="conf", config_name="config")
def main(cfg: AIPipelineConfig):
    """
    Main function for training the model.
    """
    # Experiment setup =============================================================================
    timestamp = datetime.now().strftime("%Y%m%d_%H%M%S")

    transfer_learning_enabled = cfg.model.transfer_learning.enabled
    model_type = cfg.model.type

    experiment_dir, experiment_name = setup_experiment_dir(timestamp, model_type, cfg.model.transfer_learning.trans_file if transfer_learning_enabled else cfg.model.file, transfer_learning_enabled)
    src = to_absolute_path("conf/config.yaml")
    shutil.copy(src, os.path.join(experiment_dir, "configs", "config.yaml"))

    # Logger setup =================================================================================
    debug_mode = cfg.training.debug_mode
    log_file_path = setup_logger(experiment_dir, debug_mode)

    if debug_mode:
        logger.info("🔍 Debug mode is ENABLED - will check for black images and provide detailed logs")

    if transfer_learning_enabled:
        logger.info("🔄 Using Transfer Learning Mode")
    else:
        logger.info("🆕 Using Fresh Training Mode")

    logger.info(f"🚀 Starting experiment: {experiment_name}")
    logger.info(f"📁 Experiment directory: {experiment_dir}")
    logger.info(f"📝 Log file: {log_file_path}")

    # Model loading ================================================================================
    model, model_architecture, model_name = load_model(cfg)
    model_need = model_architecture.get_model_need()

    # Data augmentation ============================================================================
    v2_train_tf, v2_eval_tf = setup_transforms(cfg, model_architecture)

    # Dataset loading ==============================================================================
    train_dataset, val_dataset, test_dataset = load_datasets(cfg, v2_train_tf, v2_eval_tf)
    train_dataloader, val_dataloader, test_dataloader = create_dataloaders(cfg, train_dataset, val_dataset, test_dataset)

    # Model to device ==============================================================================
    device = setup_device(model)

    # Optimizer setup ==============================================================================
    optimizer = setup_optimizer(cfg, model)

    # Scheduler setup ==============================================================================
    scheduler, use_scheduler = setup_scheduler(cfg, optimizer)

    # TensorBoard setup ============================================================================
    writer = SummaryWriter(log_dir=f"{experiment_dir}/tensorboard")
    logger.info(f"📊 TensorBoard logs: {experiment_dir}/tensorboard")

    # log model parameters =========================================================================
    n_params = sum(p.numel() for p in model.parameters())
    writer.add_scalar("Model/num_parameters", n_params, 0)

    # Training loop ================================================================================
    best_val_loss = float("inf")
    patience_counter = 0

    logger.info(f"🎯 Starting training loop for {cfg.training.epochs} epochs")
    logger.info(f"⚙️ Batch size: {cfg.training.batch_size}, Learning rate: {cfg.training.learning_rate}")
    logger.info(f"⏰ Early stopping patience: {cfg.training.early_stopping_patience}")

    global_step = 0
    batch_log_interval = getattr(cfg, "batch_log_interval", 20)
    log_images_every_n_epochs = getattr(cfg, "log_images_every_n_epochs", 2)

    for epoch in range(cfg.training.epochs):
        clear_gpu_cache()
        logger.info(f"📈 Epoch {epoch+1}/{cfg.training.epochs}")

        # =========================================================================================
        # TRAINING PHASE
        # =========================================================================================
        avg_train_loss, global_step = train_one_epoch(cfg, model, train_dataloader, optimizer, device, global_step, writer, model_need)

        log_model_parameters(model, writer, epoch)

        # Log train visualizations ================================================================
        if epoch % log_images_every_n_epochs == 0:
            images, targets = next(iter(train_dataloader))
            if images is not None and targets is not None:
                images, processed_targets = model_input_format(cfg, images, targets, device, model_need)
                log_visualizations(cfg, model, images, processed_targets, device, writer, epoch, model_need)

        # Validation ==============================================================================
        avg_val_loss, loss_dict = validate_model(cfg, model, val_dataloader, device, writer, epoch, model_need)

        # Evaluation ==============================================================================
        evaluate_coco_metrics(cfg, model, val_dataloader, device, writer, epoch, model_need)

        # Scheduler step ==========================================================================
        if use_scheduler:
            if cfg.scheduler.type == "ReduceLROnPlateau":
                scheduler.step(avg_val_loss)
            else:
                scheduler.step()
            current_lr = optimizer.param_groups[0]["lr"]
            writer.add_scalar("Learning_Rate", current_lr, epoch)
            logger.info(f"📈 Current Learning Rate: {current_lr:.6f}")

        # Log epoch-level scalars ==================================================================
        writer.add_scalar("Loss/Train", avg_train_loss, epoch)
        writer.add_scalar("Loss/Validation", avg_val_loss, epoch)

        # Log loss components ======================================================================
        if isinstance(loss_dict, dict):
            for loss_name, loss_value in loss_dict.items():
                scalar_value = loss_value.item() if isinstance(loss_value, torch.Tensor) else float(loss_value)
                writer.add_scalar(f"Loss_Components/{loss_name}", scalar_value, epoch)

        # Save checkpoints =========================================================================
        is_best = avg_val_loss < best_val_loss
        save_checkpoint(model, optimizer, epoch, avg_train_loss, avg_val_loss, experiment_dir, is_best=is_best)

        # Early stopping logic =====================================================================
        if is_best:
            best_val_loss = avg_val_loss
            patience_counter = 0
        else:
            patience_counter += 1
            logger.info(f"⏰ Early stopping patience counter: {patience_counter}/{cfg.training.early_stopping_patience}")
            if patience_counter >= cfg.training.early_stopping_patience:
                logger.info("⏹️ Early stopping triggered.")
                break

    # Evaluation ===================================================================================
    logger.info("🧪 Starting test evaluation (loss)")
    model.load_state_dict(torch.load(f"{experiment_dir}/models/best_model_weights.pth", weights_only=True))
    avg_test_loss, _ = validate_model(cfg, model, test_dataloader, device, writer, cfg.training.epochs, model_need)
    logger.info(f"🧪 Test Loss: {avg_test_loss:.4f}")
    writer.add_scalar("Test/Loss", avg_test_loss, cfg.training.epochs)

    # Confusion Matrix =============================================================================
    build_confusion_matrix(cfg, model, test_dataloader, device, writer, cfg.dataset.num_classes, model_need)

    # Finalize experiment ==========================================================================
    create_experiment_summary(cfg, experiment_name, model_name, timestamp, cfg.training.epochs, best_val_loss, avg_test_loss, experiment_dir)
    writer.close()

    # Final logging ================================================================================
    logger.success(f"✅ Training completed!")
    logger.info(f"📁 Results saved in: {experiment_dir}")
    logger.info(f"🏆 Best model: {experiment_dir}/models/best_model.pth")
    logger.info(f"📊 TensorBoard: tensorboard --logdir={experiment_dir}/tensorboard")
    logger.info(f"📋 Summary: {experiment_dir}/experiment_summary.yaml")
    logger.info(f"📝 Training log: {log_file_path}")


# ==================================================================================================
# TRAIN FUNCTIONS
# ==================================================================================================
def setup_experiment_dir(timestamp: str, model_type: str, model_name: str, transfer_learning_enabled: bool) -> str:
    """
    Setup experiment directory structure
    """
    if transfer_learning_enabled:
        experiment_name = f"{timestamp}_{model_name}_transfer"
    else:
        experiment_name = f"{timestamp}_{model_name}"

    experiment_dir = f"trained_models/{model_type}/{experiment_name}"
    os.makedirs(experiment_dir, exist_ok=True)
    os.makedirs(f"{experiment_dir}/models", exist_ok=True)
    os.makedirs(f"{experiment_dir}/tensorboard", exist_ok=True)
    os.makedirs(f"{experiment_dir}/configs", exist_ok=True)

    return experiment_dir, experiment_name


def setup_logger(experiment_dir: str, debug_mode: bool) -> str:
    """
    Setup logger and return log file path
    """
    logger_level = "DEBUG" if debug_mode else "INFO"

    logger.remove()
    logger.add(lambda msg: print(msg, end=""), format="<green>{time:YYYY-MM-DD HH:mm:ss}</green> | <level>{level: <8}</level> | <level>{message}</level>", level=logger_level, colorize=True)

    log_file_path = f"{experiment_dir}/training.log"
    logger.add(log_file_path, format="{time:YYYY-MM-DD HH:mm:ss} | {level: <8} | {message}", level=logger_level, rotation="100 MB", retention="10 days")

    return log_file_path


def load_model(cfg: AIPipelineConfig):
    """
    Load model based on configuration
    """
    model_type = cfg.model.type
    try:
        if cfg.model.transfer_learning.enabled:
            model_name = cfg.model.transfer_learning.trans_file
            model_architecture = importlib.import_module(f"model_architecture.{model_type}.{model_name}")
            model = model_architecture.build_model_tr(cfg=cfg)
            logger.info("✅ Transfer learning model loaded successfully")
        else:
            model_name = cfg.model.file
            model_architecture = importlib.import_module(f"model_architecture.{model_type}.{model_name}")
            model = model_architecture.build_model(num_classes=cfg.dataset.num_classes)
            logger.info("✅ Fresh model loaded successfully")

        return model, model_architecture, model_name

    except ImportError as e:
        logger.error(f"❌ Error loading model architecture: {e}")
        logger.error(f"Looking for: model_architecture.{model_type}.{model_name}")
        raise
    except Exception as e:
        logger.error(f"❌ Error building model: {e}")
        raise


def setup_transforms(cfg: AIPipelineConfig, model_architecture):
    """
    Setup data transforms and augmentations
    """
    if cfg.model.transfer_learning.enabled:
        inputsize_x, inputsize_y = model_architecture.get_input_size(cfg=cfg)
    else:
        inputsize_x, inputsize_y = model_architecture.get_input_size()
    logger.info(f"📐 Model input size: {inputsize_x}x{inputsize_y}")

    augmentation = importlib.import_module(f"augmentations.{cfg.augmentation.file}")
    base_transform = augmentation.augment()
    logger.info(f"🔄 Using augmentation: {cfg.augmentation.file}")

    # v2 evaluation transforms
    val_base_transform = T.Compose(
        [
            T.ToImage(),
            T.ToDtype(torch.float32, scale=True),
            T.SanitizeBoundingBoxes(),
        ]
    )

    v2_train_tf = COCOWrapper(base_transform, inputsize_x, inputsize_y, cfg.training.debug_mode)
    v2_eval_tf = COCOWrapper(val_base_transform, inputsize_x, inputsize_y, cfg.training.debug_mode)

    return v2_train_tf, v2_eval_tf


def load_datasets(cfg: AIPipelineConfig, v2_train_tf, v2_eval_tf):
    """
    Loads datasets according to configuration.
    - If cfg.dataset.autosplit.enabled == False: expects folder structure train/ valid/ test/ (as before).
    - If cfg.dataset.autosplit.enabled == True: expects ONE folder and splits in-memory into Train/Val/Test.

    Expected additional fields in cfg.dataset for auto_split=True:
        cfg.dataset.split.train_ratio (float, default 0.7)
        cfg.dataset.split.val_ratio   (float, default 0.15)
        cfg.dataset.split.test_ratio  (float, default 0.15)
        cfg.training.random_seed        (int,   default 42)
    """
    dataset_root = cfg.dataset.root
    dataset_type = cfg.dataset.type
    debug_mode = cfg.training.debug_mode
    auto_split = cfg.dataset.autosplit.enabled

    logger.info(f"📊 Loading {dataset_type} dataset (auto_split={auto_split})")

    # ---------- HELPER FUNCTIONS ----------
    def _build_full_dataset(transform, img_id_start):
        """Build a full dataset from the single folder for auto-splitting."""
        if dataset_type == "Type_COCO":
            if auto_split:
                root = f"{dataset_root}dataset/"
                ann = f"{dataset_root}dataset/_annotations.coco.json"
            else:
                # Classic three-folder setup
                root = f"{dataset_root}train/"
                ann = f"{dataset_root}train/_annotations.coco.json"

            return CocoDataset(
                root=root,
                annFile=ann,
                transforms=transform,
                img_id_start=img_id_start,
                debug_mode=debug_mode,
            )

        elif dataset_type == "Type_YOLO":
            if auto_split:
                images = f"{dataset_root}dataset/images/"
                labels = f"{dataset_root}dataset/labels/"
            else:
                images = f"{dataset_root}train/images/"
                labels = f"{dataset_root}train/labels/"

            return YoloDataset(images_dir=images, labels_dir=labels, transform=transform)

        elif dataset_type == "Type_Pascal_V10":
            if auto_split:
                images = f"{dataset_root}dataset/images/"
                labels = f"{dataset_root}dataset/labels/"
            else:
                images = f"{dataset_root}train/images/"
                labels = f"{dataset_root}train/labels/"

            return PascalDataset(images_dir=images, labels_dir=labels, transform=transform)

        else:
            raise ValueError(f"Unknown dataset_type: {dataset_type}")

    def _split_lengths(n, ratios):
        """Ensure that the sum of lengths equals n (correction of rounding errors)."""
        tr, va, te = ratios
        l_tr = int(math.floor(n * tr))
        l_va = int(math.floor(n * va))
        l_te = n - l_tr - l_va
        return l_tr, l_va, l_te

    # ---------- PATH A: NO Auto-Split (as before) ----------
    if not auto_split:
        if dataset_type == "Type_COCO":
            train_dataset = CocoDataset(
                root=f"{dataset_root}train/",
                annFile=f"{dataset_root}train/_annotations.coco.json",
                transforms=v2_train_tf,
                img_id_start=1000000,
                debug_mode=debug_mode,
            )
            val_dataset = CocoDataset(
                root=f"{dataset_root}valid/",
                annFile=f"{dataset_root}valid/_annotations.coco.json",
                transforms=v2_eval_tf,
                img_id_start=2000000,
                debug_mode=debug_mode,
            )
            test_dataset = CocoDataset(
                root=f"{dataset_root}test/",
                annFile=f"{dataset_root}test/_annotations.coco.json",
                transforms=v2_eval_tf,
                img_id_start=3000000,
                debug_mode=debug_mode,
            )

        elif dataset_type == "Type_YOLO":
<<<<<<< HEAD
            train_dataset = YoloDataset(images_dir=f"{dataset_root}train/images/", labels_dir=f"{dataset_root}train/labels/", transform=v2_train_tf, img_id_start=1000000)
            val_dataset   = YoloDataset(images_dir=f"{dataset_root}valid/images/", labels_dir=f"{dataset_root}valid/labels/", transform=v2_eval_tf, img_id_start=2000000)
            test_dataset  = YoloDataset(images_dir=f"{dataset_root}test/images/",  labels_dir=f"{dataset_root}test/labels/",  transform=v2_eval_tf, img_id_start=3000000)
=======
            train_dataset = YoloDataset(images_dir=f"{dataset_root}train/images/", labels_dir=f"{dataset_root}train/labels/", transform=v2_train_tf)
            val_dataset = YoloDataset(images_dir=f"{dataset_root}valid/images/", labels_dir=f"{dataset_root}valid/labels/", transform=v2_eval_tf)
            test_dataset = YoloDataset(images_dir=f"{dataset_root}test/images/", labels_dir=f"{dataset_root}test/labels/", transform=v2_eval_tf)
>>>>>>> 7bd93b64

        elif dataset_type == "Type_Pascal_V10":
            train_dataset = PascalDataset(images_dir=f"{dataset_root}train/images/", labels_dir=f"{dataset_root}train/labels/", transform=v2_train_tf)
            val_dataset = PascalDataset(images_dir=f"{dataset_root}valid/images/", labels_dir=f"{dataset_root}valid/labels/", transform=v2_eval_tf)
            test_dataset = PascalDataset(images_dir=f"{dataset_root}test/images/", labels_dir=f"{dataset_root}test/labels/", transform=v2_eval_tf)

        else:
            raise ValueError(f"Unknown dataset_type: {dataset_type}")

        logger.info(f"📈 Dataset loaded - Train: {len(train_dataset)}, Val: {len(val_dataset)}, Test: {len(test_dataset)}")
        return train_dataset, val_dataset, test_dataset

    # ---------- PATH B: Auto-Split from ONE folder ----------
    # Parameters
    tr_ratio = getattr(getattr(cfg.dataset, "split", {}), "train_ratio", 0.70)
    va_ratio = getattr(getattr(cfg.dataset, "split", {}), "val_ratio", 0.15)
    te_ratio = getattr(getattr(cfg.dataset, "split", {}), "test_ratio", 0.15)
    seed = cfg.training.random_seed

    if not math.isclose(tr_ratio + va_ratio + te_ratio, 1.0, rel_tol=1e-6):
        raise ValueError(f"Split ratios must sum to 1.0 (currently: {tr_ratio+va_ratio+te_ratio}).")

    # Three *complete* Dataset objects with different transforms
    # (this maintains compatibility with your pipelines, e.g., img_id_start).
    full_train_like = _build_full_dataset(transform=v2_train_tf, img_id_start=1000000)
    full_val_like = _build_full_dataset(transform=v2_eval_tf, img_id_start=2000000)
    full_test_like = _build_full_dataset(transform=v2_eval_tf, img_id_start=3000000)

    n = len(full_train_like)
    if n == 0:
        raise RuntimeError("Empty dataset in Auto-Split mode.")

    l_tr, l_va, l_te = _split_lengths(n, (tr_ratio, va_ratio, te_ratio))

    g = torch.Generator()
    g.manual_seed(seed)

    all_indices = torch.arange(n)
    idx_train, idx_val_test = torch.utils.data.random_split(all_indices, [l_tr, n - l_tr], generator=g)
    g2 = torch.Generator()
    g2.manual_seed(seed + 1)
    idx_val, idx_test = torch.utils.data.random_split(idx_val_test, [l_va, l_te], generator=g2)

    # Form subsets (different transforms are already set in the *full_* datasets)
    train_dataset = Subset(full_train_like, indices=idx_train.indices if hasattr(idx_train, "indices") else idx_train)
    val_dataset = Subset(full_val_like, indices=idx_val.indices if hasattr(idx_val, "indices") else idx_val)
    test_dataset = Subset(full_test_like, indices=idx_test.indices if hasattr(idx_test, "indices") else idx_test)

    logger.info(f"📈 Auto-split completed (seed={seed}) - " f"Total: {n}, Train: {len(train_dataset)}, Val: {len(val_dataset)}, Test: {len(test_dataset)}")
    return train_dataset, val_dataset, test_dataset


def create_dataloaders(cfg: AIPipelineConfig, train_dataset, val_dataset, test_dataset):
    """
    Create dataloaders from datasets
    """
    debug_mode = cfg.training.debug_mode

    # Create PyTorch DataLoaders for each split in COCO Format
    train_dataloader = DataLoader(train_dataset, batch_size=cfg.training.batch_size, shuffle=True, num_workers=4, collate_fn=collate_fn)
    val_dataloader = DataLoader(val_dataset, batch_size=cfg.training.batch_size, shuffle=False, num_workers=4, collate_fn=collate_fn)
    test_dataloader = DataLoader(test_dataset, batch_size=cfg.training.batch_size, shuffle=False, num_workers=4, collate_fn=collate_fn)

    if debug_mode:
        for i, (images, targets) in enumerate(train_dataloader):
            for n in range(len(images)):
                img = images[n]
                _check_img_range(img=img, img_id=f"dateloader_test img={n}")

    return train_dataloader, val_dataloader, test_dataloader


def setup_device(model):
    """
    Setup device for training (gpu/cpu)
    """
    device = torch.device("cuda" if torch.cuda.is_available() else "cpu")
    model.to(device)
    logger.info(f"🖥️ Using device: {device}")
    if torch.cuda.is_available():
        clear_gpu_cache()
        logger.info(f"💾 GPU Memory: {torch.cuda.get_device_properties(0).total_memory / 1024**3:.2f} GB total")
        logger.info(f"💾 GPU Memory allocated: {torch.cuda.memory_allocated() / 1024**3:.2f} GB")
    return device


def setup_optimizer(cfg: AIPipelineConfig, model):
    """
    Setup optimizer based on configuration
    """
    if cfg.model.transfer_learning.enabled and "backbone_lr_multiplier" in cfg.model.transfer_learning.lr:
        backbone_lr = cfg.training.learning_rate * cfg.model.transfer_learning.lr.backbone_lr_multiplier
        head_lr = cfg.training.learning_rate * cfg.model.transfer_learning.lr.head_lr_multiplier
        param_groups = []

        # Backbone dynamically from Config
        backbone_name = getattr(cfg.model.transfer_learning, "backbone_name", None)
        backbone_params = set()
        if backbone_name and hasattr(model.base_model, backbone_name):
            backbone = getattr(model.base_model, backbone_name)
            param_groups.append({"params": backbone.parameters(), "lr": backbone_lr, "name": backbone_name})
            backbone_params = set(backbone.parameters())

        # Head dynamically from Config
        head_name = getattr(cfg.model.transfer_learning, "head_name", None)
        head_params = set()
        if head_name and hasattr(model.base_model, head_name):
            head = getattr(model.base_model, head_name)
            param_groups.append({"params": head.parameters(), "lr": head_lr, "name": head_name})
            head_params = set(head.parameters())

        # Other parameters (not Backbone, not Head)
        other_params = []
        for param in model.parameters():
            if param not in backbone_params and param not in head_params:
                other_params.append(param)
        if other_params:
            param_groups.append({"params": other_params, "lr": cfg.training.learning_rate, "name": "other"})

        optimizer_lib = importlib.import_module("utils.optimizer")
        optimizer = optimizer_lib.get_optimizer(param_groups, cfg)

        logger.info("🔧 Using Transfer Learning Optimizer:")
        logger.info(f"   {backbone_name} LR: {backbone_lr}")
        logger.info(f"   {head_name} LR: {head_lr}")

    else:
        optimizer_lib = importlib.import_module("utils.optimizer")
        optimizer = optimizer_lib.get_optimizer(model.parameters(), cfg)
        logger.info(f"🔧 Using optimizer: {cfg.optimizer.type}")

    return optimizer


def setup_scheduler(cfg: AIPipelineConfig, optimizer):
    """
    Setup learning rate scheduler based on configuration
    """
    scheduler_module = cfg.scheduler.file
    if scheduler_module:
        scheduler_lib = importlib.import_module(f"utils.{scheduler_module}")
        scheduler = scheduler_lib.get_scheduler(optimizer, cfg)
        use_scheduler = True
        logger.info(f"📅 Using scheduler: {cfg.scheduler.type}")
    else:
        scheduler = None
        use_scheduler = False
        logger.info("📅 No scheduler configured")

    return scheduler, use_scheduler


def log_model_parameters(model, writer, epoch):
    """
    Log model parameters to Tensorboard once per epoch
    """
    for name, p in model.named_parameters():
        writer.add_histogram(f"Grads/{name}", p.grad.detach().cpu().numpy(), epoch)


def train_one_epoch(cfg: AIPipelineConfig, model, train_dataloader, optimizer, device, global_step, writer, model_need):
    """
    Train model for one epoch
    """
    model.train()
    train_loss = 0.0

    for i, (images, targets) in enumerate(train_dataloader):
        if images is None or targets is None:
            continue

        images, processed_targets = model_input_format(cfg, images, targets, device, model_need)

        logger.debug(f"Type Images: {type(images)}")
        logger.debug(f"Images: {images}")
        logger.debug(f"Type Processed Targets: {type(processed_targets)}")
        logger.debug(f"Processed Targets: {processed_targets}")

        optimizer.zero_grad()
        model_output = model(images, processed_targets)
        loss_dict = model_output
        losses = sum(loss for loss in loss_dict.values())

        losses.backward()
        optimizer.step()
        train_loss += losses.item()

        # --- Batch-Level TensorBoard Logging ---
        global_step += 1
        writer.add_scalar("Batch/Loss", losses.item(), global_step)
        for k, v in loss_dict.items():
            writer.add_scalar(f"Batch/LossComponents/{k}", (v.item() if isinstance(v, torch.Tensor) else float(v)), global_step)

        for gi, pg in enumerate(optimizer.param_groups):
            writer.add_scalar(f"LR/group_{gi}", pg["lr"], global_step)

        try:
            gnorm = grad_global_norm(model.parameters())
            writer.add_scalar("Grad/global_norm", gnorm, global_step)
        except Exception:
            pass

        if torch.cuda.is_available():
            mem_alloc = torch.cuda.memory_allocated() / 1024**2
            mem_reserved = torch.cuda.memory_reserved() / 1024**2
            writer.add_scalar("GPU/mem_alloc_MB", mem_alloc, global_step)
            writer.add_scalar("GPU/mem_reserved_MB", mem_reserved, global_step)

    avg_train_loss = train_loss / len(train_dataloader)
    return avg_train_loss, global_step


def log_visualizations(cfg: AIPipelineConfig, model, images, processed_targets, device, writer, epoch, model_need):
    """
    Log visualizations to TensorBoard
    """
    with torch.no_grad():
        model.eval()
        if model_need == "Tensor":
            imgs_vis = [img.detach().cpu() for img in images[:4]]
            preds = model(images[:4])
        else:
            imgs_vis = [img.detach().cpu() for img in images[:4]]
            preds = model([img.to(device) for img in images[:4]])
        model.train()

    grid = make_gt_vs_pred_grid(imgs_vis, processed_targets[: len(imgs_vis)], preds, debug_mode=cfg.training.debug_mode)
    writer.add_image("Train/GT_vs_Pred", grid, epoch)


def validate_model(cfg: AIPipelineConfig, model, val_dataloader, device, writer, epoch, model_need):
    """
    Validate model and log results
    """
    logger.info("🧪 Starting val evaluation (loss)")
    model.train()
    val_loss = 0.0
    with torch.no_grad():
        for images, targets in val_dataloader:
            if images is None or targets is None:
                continue
            images, processed_targets = model_input_format(cfg, images, targets, device, model_need)
            loss_dict = model(images, processed_targets)
            losses = sum(loss for loss in loss_dict.values())
            val_loss += losses.item()

    avg_val_loss = val_loss / max(1, len(val_dataloader))
    logger.info(f"🧪 Val Loss: {avg_val_loss:.4f}")
    writer.add_scalar("Val/Loss", avg_val_loss, epoch)

    return avg_val_loss, loss_dict


def evaluate_coco_metrics(cfg: AIPipelineConfig, model, val_dataloader, device, writer, epoch, model_need):
    """
    Evaluate model using COCO metrics
    """

    def _get(m: dict, key: str, default=None):
        return m[key] if (m is not None and key in m) else default

    def _get_float(m: dict, key: str):
        v = _get(m, key, None)
        try:
            return float(v) if v is not None else None
        except Exception:
            return None

    m = evaluate_coco_from_loader(
        model=model,
        data_loader=val_dataloader,
        device=device,
        iou_type="bbox",
        input_format=model_need,
    )

    if m is not None:
        # log overall metrics
        for k in ("AP", "AP50", "AP75", "AP_small", "AP_medium", "AP_large", "AR_1", "AR_10", "AR_100", "AR_small", "AR_medium", "AR_large"):
            v = _get_float(m, k)
            if v is not None and not (isinstance(v, float) and (v != v)):  # kein NaN
                writer.add_scalar(f"COCO/{k}", v, epoch)

        # log per-class metrics
        per_class = _get(m, "per_class", {}) or {}
        pc_AP = per_class.get("AP", [])
        pc_AR = per_class.get("AR", [])
        cat_ids = per_class.get("cat_ids", list(range(len(pc_AP))))  # Fallback

        if isinstance(pc_AP, (list, tuple)) and len(pc_AP) > 0:
            pc_AP = np.array(pc_AP, dtype=float)
            writer.add_histogram("COCO/PerClass/AP", pc_AP, epoch)
        if isinstance(pc_AR, (list, tuple)) and len(pc_AR) > 0:
            pc_AR = np.array(pc_AR, dtype=float)
            writer.add_histogram("COCO/PerClass/AR", pc_AR, epoch)

        if isinstance(cat_ids, (list, tuple)) and len(cat_ids) == len(pc_AP) == len(pc_AR):
            for cat_id, ap, ar in zip(cat_ids, pc_AP, pc_AR):
                if ap == ap:  # not NaN
                    writer.add_scalar(f"COCO/PerClass/AP/{cat_id}", float(ap), epoch)
                if ar == ar:
                    writer.add_scalar(f"COCO/PerClass/AR/{cat_id}", float(ar), epoch)

        writer.flush()
    else:
        logger.warning("COCO evaluation got no result (m is None) - skipping TB logging.")

    return m


def save_checkpoint(model, optimizer, epoch, avg_train_loss, avg_val_loss, experiment_dir, is_best=False):
    """
    Save model checkpoint.
    """
    checkpoint = {
        "epoch": epoch,
        "model_state_dict": model.state_dict(),
        "optimizer_state_dict": optimizer.state_dict(),
        "train_loss": avg_train_loss,
        "val_loss": avg_val_loss,
    }

    torch.save(checkpoint, f"{experiment_dir}/models/last_model.pth")

    # Save best model if applicable
    if is_best:
        torch.save(model.state_dict(), f"{experiment_dir}/models/best_model_weights.pth")

        best_info = {
            "epoch": epoch,
            "train_loss": avg_train_loss,
            "val_loss": avg_val_loss,
            "optimizer_state_dict": optimizer.state_dict(),
        }
        torch.save(best_info, f"{experiment_dir}/models/best_model_info.pth")
        logger.info(f"💾 New best model saved! Val Loss: {avg_val_loss:.4f}")


def build_confusion_matrix(cfg: AIPipelineConfig, model, test_dataloader, device, writer, num_classes, model_need):
    """
    Build confusion matrix for test set
    """
    logger.info("🧪 Building confusion matrix on test set")
    model.eval()
    all_preds = []
    all_gts = []

    with torch.no_grad():
        for images, targets in test_dataloader:
            if images is None or targets is None:
                continue
            images, processed_targets = model_input_format(cfg, images, targets, device, model_need)

            detections = model(images)  # eval -> list of dicts

            for det, gt in zip(detections, processed_targets):
                pred_item = {
                    "boxes": det.get("boxes", torch.empty((0, 4), device=device)).detach().cpu(),
                    "scores": det.get("scores", torch.empty((0,), device=device)).detach().cpu(),
                    "labels": det.get("labels", torch.empty((0,), dtype=torch.long, device=device)).detach().cpu(),
                }
                gt_item = {
                    "boxes": gt["boxes"].detach().cpu(),
                    "labels": gt["labels"].detach().cpu(),
                }
                all_preds.append(pred_item)
                all_gts.append(gt_item)

    num_classes = cfg.dataset.num_classes
    cm_ext = confusion_matrix_detection(all_preds, all_gts, num_classes=num_classes, iou_thr=0.5, score_thr=0.5)

    fig, ax = plt.subplots(figsize=(10, 8))
    im = ax.imshow(cm_ext, interpolation="nearest", cmap="Blues", alpha=0.6)
    ax.set_title("Confusion Matrix (GT rows, Pred cols)\nLast column=FN, Last row=FP", fontsize=14, fontweight="bold")
    ax.set_xlabel("Predicted class", fontsize=12)
    ax.set_ylabel("Ground truth class", fontsize=12)

    # Text in jede Kachel schreiben
    for i in range(cm_ext.shape[0]):
        for j in range(cm_ext.shape[1]):
            text_color = "white" if cm_ext[i, j] > cm_ext.max() / 2 else "black"
            ax.text(j, i, str(int(cm_ext[i, j])), ha="center", va="center", fontsize=10, fontweight="bold", color=text_color)

    ax.set_xticks(np.arange(num_classes + 1))
    ax.set_yticks(np.arange(num_classes + 1))
    ax.set_xticklabels([str(i) for i in range(num_classes)] + ["FP"])
    ax.set_yticklabels([str(i) for i in range(num_classes)] + ["FN"])
    plt.tight_layout()
    writer.add_figure("Test/ConfusionMatrix_IOU0.5", fig, global_step=0)
    plt.close(fig)

    return cm_ext


def create_experiment_summary(cfg: AIPipelineConfig, experiment_name, model_name, timestamp, total_epochs, best_val_loss, avg_test_loss, experiment_dir):
    """
    Create and save experiment summary
    """
    clean_config = OmegaConf.to_container(cfg, resolve=True)
    summary = {
        "experiment_name": experiment_name,
        "model_architecture": model_name,
        "timestamp": timestamp,
        "total_epochs": total_epochs,
        "best_val_loss": best_val_loss,
        "test_loss": avg_test_loss,
        "config": clean_config,
    }

    with open(f"{experiment_dir}/experiment_summary.yaml", "w", encoding="utf-8") as f:
        yaml.dump(summary, f, default_flow_style=False, allow_unicode=True)


# =============================================================================
# HELPER FUNCTIONS
# =============================================================================
def collate_fn(batch):
    """Detection-collate: returns lists, compatible with variable number of boxes."""
    images = []
    targets = []
    for img, target in batch:
        if img is None:
            continue
        images.append(img)
        if target is None or (isinstance(target, list) and len(target) == 0):
            targets.append({"boxes": torch.zeros((0, 4)), "labels": torch.zeros((0,), dtype=torch.long)})
        else:
            targets.append(target)
    if len(images) == 0:
        return None, None
    return list(images), list(targets)


def clear_gpu_cache():
    """Clear GPU memory cache"""
    if torch.cuda.is_available():
        torch.cuda.empty_cache()
        gc.collect()


def coco_xywh_to_xyxy(boxes: torch.Tensor) -> torch.Tensor:
    # boxes: [N,4] in [x,y,w,h] -> [x1,y1,x2,y2]
    if boxes.numel() == 0:
        return boxes
    xyxy = boxes.clone()
    xyxy[:, 2] = xyxy[:, 0] + xyxy[:, 2]
    xyxy[:, 3] = xyxy[:, 1] + xyxy[:, 3]
    return xyxy


def draw_boxes_on_img(img: torch.Tensor, boxes: torch.Tensor, labels: torch.Tensor) -> torch.Tensor:
    # img: CHW uint8, boxes: xyxy
    colors = ["red", "blue", "green", "yellow", "purple", "orange", "cyan", "magenta"]
    box_colors = [colors[int(l) % len(colors)] for l in labels]
    if boxes.numel() == 0:
        return draw_bounding_boxes(img, torch.zeros((0, 4), dtype=torch.int64), labels=[], width=2, colors=box_colors)
    return draw_bounding_boxes(img, boxes.round().to(torch.int64), labels=[str(int(l)) for l in labels], width=2, colors=box_colors)


def tensor_to_uint8(img: torch.Tensor) -> torch.Tensor:
    """Convert a tensor to uint8 format for visualization with improved range handling."""
    x = img.detach().cpu()

    # Already in uint8 format
    if x.dtype == torch.uint8:
        return x

    # Check tensor range
    min_val, max_val = float(x.min().item()), float(x.max().item())

    # Handle black or nearly black images
    if max_val <= min_val + 1e-5:
        return torch.zeros_like(x, dtype=torch.uint8)

    # Scale to [0,255] based on actual content range rather than assumptions
    if max_val <= 1.5:  # Likely [0,1] range
        x = (x * 255.0).clamp(0, 255)
    else:  # Likely already in high range
        x = x.clamp(0, 255)

    return x.to(torch.uint8)


def make_gt_vs_pred_grid(imgs_vis: List[torch.Tensor], targets_list, preds_list, debug_mode=False):
    """Create a grid of ground truth vs prediction images with better error handling."""
    panels = []

    for b_idx in range(len(imgs_vis)):
        img = imgs_vis[b_idx]

        # Skip invalid images
        if img is None or img.numel() == 0 or torch.isnan(img).any():
            logger.warning(f"Skipping invalid image at index {b_idx}")
            continue

        # Convert to uint8 for visualization
        img_u8 = tensor_to_uint8(img)

        if debug_mode:
            _check_img_range(img=img_u8, img_id=b_idx)

        # Process GT
        gt_t = targets_list[b_idx]
        gt_boxes_xyxy = gt_t["boxes"].detach().cpu()
        gt_labels = gt_t["labels"].detach().cpu()
        gt_img = draw_boxes_on_img(img_u8, gt_boxes_xyxy, gt_labels)

        if debug_mode:
            _check_img_range(img=gt_img, img_id=b_idx)

        # Process predictions
        p = preds_list[b_idx]
        p_boxes = p.get("boxes", torch.empty((0, 4))).detach().cpu()
        p_labels = p.get("labels", torch.empty((0,), dtype=torch.long)).detach().cpu()
        pred_img = draw_boxes_on_img(img_u8, p_boxes, p_labels)

        if debug_mode:
            _check_img_range(img=pred_img, img_id=b_idx)

        # Create side-by-side panel
        panel = torch.cat([gt_img, pred_img], dim=2)
        panels.append(panel)

    # Handle case where no valid panels could be created
    if not panels:
        logger.warning("No valid panels could be created for visualization")
        return torch.zeros((3, 64, 128), dtype=torch.uint8)  # Return small blank image

    # Create the final grid
    grid = torchvision.utils.make_grid(panels, nrow=1)
    return grid


def grad_global_norm(parameters) -> float:
    tot_sq = 0.0
    for p in parameters:
        if p.grad is not None:
            g = p.grad.detach()
            tot_sq += float(g.norm(2).item() ** 2)
    return sqrt(tot_sq)


def iou_matrix(a: torch.Tensor, b: torch.Tensor) -> torch.Tensor:
    # a,b: [Na,4],[Nb,4] in xyxy
    if a.numel() == 0 or b.numel() == 0:
        return torch.zeros((a.shape[0], b.shape[0]))
    lt = torch.max(a[:, None, :2], b[:, :2])  # [Na,Nb,2]
    rb = torch.min(a[:, None, 2:], b[:, 2:])  # [Na,Nb,2]
    wh = (rb - lt).clamp(min=0)
    inter = wh[:, :, 0] * wh[:, :, 1]
    area_a = (a[:, 2] - a[:, 0]).clamp(min=0) * (a[:, 3] - a[:, 1]).clamp(min=0)
    area_b = (b[:, 2] - b[:, 0]).clamp(min=0) * (b[:, 3] - b[:, 1]).clamp(min=0)
    union = area_a[:, None] + area_b - inter
    return inter / union.clamp(min=1e-9)


def confusion_matrix_detection(preds, gts, num_classes: int, iou_thr: float = 0.5, score_thr: float = 0.5) -> np.ndarray:
    """
    Einfache CM für Detection:
    - Greedy 1:1 Matching per IOU
    - Matrix: GT x Pred; right margin column=FN per GT class; bottom margin row=FP per Pred class
    """
    cm = np.zeros((num_classes, num_classes), dtype=np.int64)
    fn_per_class = np.zeros(num_classes, dtype=np.int64)
    fp_per_class = np.zeros(num_classes, dtype=np.int64)

    for pred, gt in zip(preds, gts):
        p_boxes = pred["boxes"]
        p_scores = pred.get("scores", torch.ones((p_boxes.shape[0],)))
        p_labels = pred["labels"]
        keep = p_scores >= score_thr
        p_boxes = p_boxes[keep]
        p_labels = p_labels[keep]

        g_boxes = gt["boxes"]
        g_labels = gt["labels"]

        if p_boxes.numel() == 0 and g_boxes.numel() == 0:
            continue

        ious = iou_matrix(g_boxes, p_boxes)  # [Ng,Np]

        matched_g = set()
        matched_p = set()

        pairs = []
        for gi in range(ious.shape[0]):
            for pi in range(ious.shape[1]):
                if ious[gi, pi] >= iou_thr:
                    pairs.append((float(ious[gi, pi].item()), gi, pi))
        pairs.sort(reverse=True, key=lambda x: x[0])

        for _, gi, pi in pairs:
            if gi in matched_g or pi in matched_p:
                continue
            gt_cls = int(g_labels[gi].item())
            pr_cls = int(p_labels[pi].item())
            cm[gt_cls, pr_cls] += 1
            matched_g.add(gi)
            matched_p.add(pi)

        for gi in range(len(g_labels)):
            if gi not in matched_g:
                fn_per_class[int(g_labels[gi].item())] += 1

        for pi in range(len(p_labels)):
            if pi not in matched_p:
                fp_per_class[int(p_labels[pi].item())] += 1

    cm_ext = np.zeros((num_classes + 1, num_classes + 1), dtype=np.int64)
    cm_ext[:num_classes, :num_classes] = cm
    cm_ext[:num_classes, -1] = fn_per_class
    cm_ext[-1, :num_classes] = fp_per_class
    return cm_ext


@torch.no_grad()
def evaluate_coco_from_loader(model, data_loader, device, iou_type="bbox", input_format="List"):
    model.eval()

    results = []
    coco_images, coco_annotations = [], []
    categories = set()
    ann_id = 1

    for images, targets in tqdm(data_loader, desc="Evaluating"):
        if input_format == "Tensor":
            images_device = torch.stack([img.to(device) for img in images])
            logger.debug(f"Input format is Tensor")
            logger.debug(f"Type images_device: {type(images_device)}")
            logger.debug(f"images_device: {images_device}")
            outputs = model(images_device)
        else:
            images_device = [img.to(device) for img in images]
            logger.debug(f"Input format is List")
            logger.debug(f"Type images_device: {type(images_device)}")
            logger.debug(f"images_device: {images_device}")
            outputs = model(images_device)

        # Debug outputs for output type
        logger.debug(f"eval outputs type={type(outputs)}; len={len(outputs) if hasattr(outputs,'__len__') else 'n/a'}")
        if isinstance(outputs, (list, tuple)) and len(outputs) > 0 and isinstance(outputs[0], dict):
            logger.debug(f"eval outputs[0] keys={list(outputs[0].keys())}")
            logger.debug(f"outputs[0]: {outputs[0]}")
            pass
        else:
            if isinstance(outputs, dict):
                logger.warning("Model eval returned dict (vermutlich Loss-Dict). expected: list[dict] mit 'boxes'. No detections will be generated.")
            elif torch.is_tensor(outputs):
                logger.warning("Model eval returned Tensor. expected: list[dict] pro image. No detections will be generated.")
            else:
                logger.warning(f"Unexpected eval output: {type(outputs)}")

        # If output is not the expected type, skip to next batch
        if not isinstance(outputs, (list, tuple)) or (len(outputs) != len(images)):
            logger.warning(f"Outputs not compatible with batch (len(outputs)={len(outputs) if hasattr(outputs,'__len__') else 'n/a'} vs len(images)={len(images)}). Batch will be skipped")
            continue
        for i, (target, output) in enumerate(zip(targets, outputs)):
            # image-Metadaten
            _, H, W = images[i].shape
            image_id = int(target["image_id"].item() if torch.is_tensor(target["image_id"]) else target["image_id"])

            coco_images.append({"id": image_id, "width": int(W), "height": int(H)})

            # ---------- Ground Truth (XYWH bereits gegeben) ----------
            gt_boxes = torch.as_tensor(target["boxes"], dtype=torch.float32)  # expects XYWH
            gt_xywh = gt_boxes.cpu().numpy()
            gt_labels = torch.as_tensor(target["labels"]).cpu().numpy().astype(int)

            # optional fields read robustly
            if "area" in target and target["area"] is not None:
                gt_area = torch.as_tensor(target["area"], dtype=torch.float32).cpu().numpy()
            else:
                # If no area provided: calculate from w*h
                gt_area = (gt_boxes[:, 2] * gt_boxes[:, 3]).cpu().numpy()

            if "iscrowd" in target and target["iscrowd"] is not None:
                gt_iscrowd = torch.as_tensor(target["iscrowd"]).cpu().numpy().astype(int)
            else:
                gt_iscrowd = np.zeros((gt_xywh.shape[0],), dtype=np.int64)

            for lbl in gt_labels.tolist():
                categories.add(int(lbl))

            for box, label, area, crowd in zip(gt_xywh, gt_labels, gt_area, gt_iscrowd):
                coco_annotations.append(
                    {
                        "id": ann_id,
                        "image_id": image_id,
                        "category_id": int(label),
                        "bbox": [float(x) for x in box],  # XYWH
                        "area": float(area),
                        "iscrowd": int(crowd),
                    }
                )
                ann_id += 1

            # ---------- Predictions (typisch XYXY -> XYWH) ----------
            if output is None or ("boxes" not in output):
                logger.warning(f"Model output for image {image_id} is None or missing 'boxes'. Skipping this image.")
                continue
            pred_xyxy = output["boxes"].detach().cpu()
            pred_scores = output.get("scores", torch.ones(len(pred_xyxy))).detach().cpu().numpy().astype(float)
            pred_labels = output.get("labels", torch.zeros(len(pred_xyxy), dtype=torch.long)).detach().cpu().numpy().astype(int)

            if pred_xyxy.numel() > 0:
                x1, y1, x2, y2 = pred_xyxy.unbind(-1)
                w = (x2 - x1).clamp(min=0)
                h = (y2 - y1).clamp(min=0)
                pred_xywh = torch.stack([x1, y1, w, h], dim=-1).cpu().numpy().astype(float)
            else:
                pred_xywh = np.zeros((0, 4), dtype=np.float32)

            for lbl in pred_labels.tolist():
                categories.add(int(lbl))

            for box, score, label in zip(pred_xywh, pred_scores, pred_labels):
                results.append(
                    {
                        "image_id": image_id,
                        "category_id": int(label),
                        "bbox": [float(x) for x in box],  # XYWH
                        "score": float(score),
                    }
                )

    # ---------- COCO GT-Objekt ----------
    coco_gt_dict = {
        "info": {"description": "Autogenerated GT", "version": "1.0", "year": 2025, "contributor": "Wes", "date_created": "2025-08-19"},
        "images": coco_images,
        "annotations": coco_annotations,
        "categories": [{"id": cid, "name": str(cid)} for cid in sorted(categories)] or [{"id": 1, "name": "1"}],
    }
    coco_gt = COCO()
    coco_gt.dataset = coco_gt_dict
    coco_gt.createIndex()

    # ---------- COCOeval ----------
    logger.debug(f"Type Model output: {type(outputs)}")
    logger.debug(f"Model output: {outputs}\n\n")
    logger.debug(f"Type Results: {type(results)}")
    logger.debug(f"Results: {results}\n\n")
    logger.debug(f"Type COCO GT: {type(coco_gt)}")
    logger.debug(f"COCO GT: {coco_gt}\n\n")

    if len(results) == 0:
        logger.warning("COCO eval: no detections generated - returning null metrics and skipping COCOeval.")
        return {
            "AP": 0.0,
            "AP50": 0.0,
            "AP75": 0.0,
            "AP_small": 0.0,
            "AP_medium": 0.0,
            "AP_large": 0.0,
            "AR_1": 0.0,
            "AR_10": 0.0,
            "AR_100": 0.0,
            "AR_small": 0.0,
            "AR_medium": 0.0,
            "AR_large": 0.0,
        }
    coco_dt = coco_gt.loadRes(results)
    coco_eval = COCOeval(coco_gt, coco_dt, iouType=iou_type)
    coco_eval.evaluate()
    coco_eval.accumulate()
    coco_eval.summarize()

    metrics = {
        "AP": float(coco_eval.stats[0]),
        "AP50": float(coco_eval.stats[1]),
        "AP75": float(coco_eval.stats[2]),
        "AP_small": float(coco_eval.stats[3]),
        "AP_medium": float(coco_eval.stats[4]),
        "AP_large": float(coco_eval.stats[5]),
        "AR_1": float(coco_eval.stats[6]),
        "AR_10": float(coco_eval.stats[7]),
        "AR_100": float(coco_eval.stats[8]),
        "AR_small": float(coco_eval.stats[9]),
        "AR_medium": float(coco_eval.stats[10]),
        "AR_large": float(coco_eval.stats[11]),
    }
    return metrics


def model_input_format(cfg, images, targets, device, model_need):
    def to_xyxy(boxes: torch.Tensor) -> torch.Tensor:
        # Eingabe immer xywh -> Ziel xyxy
        return coco_xywh_to_xyxy(boxes)

    if model_need == "Tensor":
        images = torch.stack([image.to(device) for image in images])
        processed_targets = []
        for tgt in targets:
            if isinstance(tgt, dict) and "boxes" in tgt and "labels" in tgt:
                boxes = tgt["boxes"] if isinstance(tgt["boxes"], torch.Tensor) else torch.as_tensor(tgt["boxes"], dtype=torch.float32)
                labels = tgt["labels"] if isinstance(tgt["labels"], torch.Tensor) else torch.as_tensor(tgt["labels"], dtype=torch.long)
                boxes = to_xyxy(boxes)
                processed_targets.append({"boxes": boxes.to(device).float(), "labels": labels.to(device).long()})

            elif isinstance(tgt, list) and len(tgt) > 0:
                boxes_xywh = torch.tensor([ann["bbox"] for ann in tgt], dtype=torch.float32)
                labels = torch.tensor([ann["category_id"] for ann in tgt], dtype=torch.long)
                boxes = to_xyxy(boxes_xywh)
                processed_targets.append({"boxes": boxes.to(device), "labels": labels.to(device)})

            else:
                processed_targets.append({"boxes": torch.empty((0, 4), device=device), "labels": torch.empty((0,), dtype=torch.long, device=device)})

    elif model_need == "List":
        images = [img.to(device) for img in images]

        processed_targets = []
        for tgt in targets:
            if isinstance(tgt, dict) and "boxes" in tgt and "labels" in tgt:
                boxes = tgt["boxes"] if isinstance(tgt["boxes"], torch.Tensor) else torch.as_tensor(tgt["boxes"], dtype=torch.float32)
                labels = tgt["labels"] if isinstance(tgt["labels"], torch.Tensor) else torch.as_tensor(tgt["labels"], dtype=torch.long)
                boxes = to_xyxy(boxes)
                processed_targets.append({"boxes": boxes.to(device).float(), "labels": labels.to(device).long()})

            elif isinstance(tgt, list) and len(tgt) > 0:
                boxes_xywh = torch.tensor([ann["bbox"] for ann in tgt], dtype=torch.float32)
                labels = torch.tensor([ann["category_id"] for ann in tgt], dtype=torch.long)
                boxes = to_xyxy(boxes_xywh)
                processed_targets.append({"boxes": boxes.to(device), "labels": labels.to(device)})

            else:
                processed_targets.append({"boxes": torch.empty((0, 4), device=device), "labels": torch.empty((0,), dtype=torch.long, device=device)})

    else:
        logger.warning(f"Unknown model need: {model_need}")
        return

    return images, processed_targets


# =============================================================================
# DEBUG FUNCTIONS
# =============================================================================
def _check_img_range(img, img_id="unknown"):
    """
    Check the range of an image tensor and log warnings for black images.
    """
    try:
        # Tensor-Verarbeitung
        if isinstance(img, torch.Tensor):
            if img.dim() == 3 and img.shape[0] in [1, 3]:
                min_val = img.min().item()
                max_val = img.max().item()
            else:
                logger.warning(f"Unexpected tensor shape: {img.shape}")
                return

        # PIL Image-Verarbeitung
        elif hasattr(img, "getextrema"):  # PIL Image
            extrema = img.getextrema()
            if isinstance(extrema[0], tuple):  # RGB or other multi-channel
                min_val = min(ext[0] for ext in extrema)
                max_val = max(ext[1] for ext in extrema)
            else:  # Grayscale
                min_val = extrema[0]
                max_val = extrema[1]

        # NumPy or other image types
        else:
            # Fallback to NumPy
            if isinstance(img, np.ndarray):
                np_img = img
            else:
                np_img = np.array(img)

            min_val = np_img.min()
            max_val = np_img.max()

        # Determine the image type based on the range
        if max_val < 1e-5:
            logger.warning(f"Image {img_id}: BLACK (min={min_val:.6f}, max={max_val:.6f})")
        elif max_val <= 1.5:  # Tolerance for small rounding errors
            logger.debug(f"Image {img_id}: Range [0,1] (min={min_val:.6f}, max={max_val:.6f})")
        elif max_val <= 255.5:  # Tolerance for small rounding errors
            logger.debug(f"Image {img_id}: Range [0,255] (min={min_val:.6f}, max={max_val:.6f})")
        else:
            logger.warning(f"Image {img_id}: INVALID Range (min={min_val:.6f}, max={max_val:.6f})")

    except Exception as e:
        logger.error(f"Error checking image range for Image {img_id}: {e}")


def debug_show(img, title="Debug Image", enable=False):
    if not enable:
        return
    plt.figure()
    if isinstance(img, torch.Tensor):
        if img.dim() == 3 and img.shape[0] in [1, 3]:
            plt.imshow(img.permute(1, 2, 0).cpu().numpy())
        else:
            plt.imshow(img)
    else:
        plt.imshow(np.array(img))
    plt.title(title)
    plt.axis("off")
    plt.show()


def debug_show_grid(images, titles=None, rows=None, cols=None, figsize=(15, 10), enable=False):
    """
    Display multiple images in a grid layout in a single window.

    Args:
        images: List of images (PIL Images or torch Tensors)
        titles: Optional list of titles for each image
        rows: Number of rows in grid (calculated automatically if None)
        cols: Number of columns in grid (calculated automatically if None)
        figsize: Figure size (width, height) in inches
        enable: Whether to actually display the images (for easy disabling)
    """
    if not enable:
        return

    n_images = len(images)
    if n_images == 0:
        return

    if rows is None and cols is None:
        cols = min(5, n_images)
        rows = (n_images + cols - 1) // cols
    elif rows is None:
        rows = (n_images + cols - 1) // cols
    elif cols is None:
        cols = (n_images + rows - 1) // rows

    fig, axs = plt.subplots(rows, cols, figsize=figsize)
    if rows * cols == 1:
        axs = np.array([axs])
    axs = axs.flatten()

    for i, img in enumerate(images):
        if i >= len(axs):
            break

        if isinstance(img, torch.Tensor):
            if img.dim() == 3 and img.shape[0] in [1, 3]:
                # Convert CHW to HWC and ensure it's on CPU
                img_np = img.permute(1, 2, 0).cpu().numpy()

                # Handle normalization - rescale if needed
                if img_np.max() <= 1.0:
                    img_np = img_np

                axs[i].imshow(img_np)
            else:
                axs[i].imshow(img.cpu().numpy())
        else:
            axs[i].imshow(np.array(img))

        axs[i].set_axis_off()
        if titles and i < len(titles):
            axs[i].set_title(titles[i])

    # Hide empty subplots
    for j in range(i + 1, len(axs)):
        axs[j].set_visible(False)

    plt.tight_layout()
    plt.show(block=False)  # Use block=False to allow code to continue
    plt.pause(0.1)  # Small pause to ensure rendering

    return fig


if __name__ == "__main__":
    main()<|MERGE_RESOLUTION|>--- conflicted
+++ resolved
@@ -20,11 +20,6 @@
 from pycocotools.cocoeval import COCOeval
 from torch.utils.data import DataLoader, Subset
 from torch.utils.tensorboard import SummaryWriter
-<<<<<<< HEAD
-from torchvision.ops import box_convert
-from torchvision.tv_tensors import BoundingBoxes as TVBoundingBoxes
-=======
->>>>>>> 7bd93b64
 from torchvision.transforms import v2 as T
 from torchvision.utils import draw_bounding_boxes
 from tqdm import tqdm
@@ -378,15 +373,9 @@
             )
 
         elif dataset_type == "Type_YOLO":
-<<<<<<< HEAD
             train_dataset = YoloDataset(images_dir=f"{dataset_root}train/images/", labels_dir=f"{dataset_root}train/labels/", transform=v2_train_tf, img_id_start=1000000)
             val_dataset   = YoloDataset(images_dir=f"{dataset_root}valid/images/", labels_dir=f"{dataset_root}valid/labels/", transform=v2_eval_tf, img_id_start=2000000)
             test_dataset  = YoloDataset(images_dir=f"{dataset_root}test/images/",  labels_dir=f"{dataset_root}test/labels/",  transform=v2_eval_tf, img_id_start=3000000)
-=======
-            train_dataset = YoloDataset(images_dir=f"{dataset_root}train/images/", labels_dir=f"{dataset_root}train/labels/", transform=v2_train_tf)
-            val_dataset = YoloDataset(images_dir=f"{dataset_root}valid/images/", labels_dir=f"{dataset_root}valid/labels/", transform=v2_eval_tf)
-            test_dataset = YoloDataset(images_dir=f"{dataset_root}test/images/", labels_dir=f"{dataset_root}test/labels/", transform=v2_eval_tf)
->>>>>>> 7bd93b64
 
         elif dataset_type == "Type_Pascal_V10":
             train_dataset = PascalDataset(images_dir=f"{dataset_root}train/images/", labels_dir=f"{dataset_root}train/labels/", transform=v2_train_tf)
