--- conflicted
+++ resolved
@@ -641,7 +641,6 @@
         st_autorefresh(interval=1000, limit=None, key="logrefresh")
 
         st.code(_tail_file(lp), language="bash")
-<<<<<<< HEAD
 
 # =========================
 # TensorBoard Integration  
@@ -753,10 +752,4 @@
 
     # 2) iFrame einbetten, wenn läuft
     if st.session_state.get("tb_pid") and st.session_state.get("tb_port"):
-        components.iframe(f"http://localhost:{st.session_state['tb_port']}", height=900, scrolling=True)
-=======
-        # Optional: Auto-Refresh every 2s (comment IN or OUT)
-        # Do not use st.experimental_rerun(), otherwise endless loop.
-        if st.button("Refresh logs"):
-            pass  # Streamlit rerun triggers automatically and loads new logs
->>>>>>> 862446de
+        components.iframe(f"http://localhost:{st.session_state['tb_port']}", height=900, scrolling=True)