--- conflicted
+++ resolved
@@ -1,684 +1,671 @@
-# AI Training Pipeline
-
-## Quick Start
-To use tha AI Pipeline you need to have the dependencies installed
-
-- [Install dependencies](#installing-dependencies)
-- [Start training](#start-training)
-
-To make further changes in the Code go to:
-- [Advanced Options](#advanced-options) (for your own datasets, augmentations and model architectures)
-- [Dev Options](#dev-options) (for further changes)
-
-
-## Installing Dependencies
-All dependencies can be installed or looked up using the `package_installer.py` script located in the src folder:
-```
-# Navigate to the src folder
-cd src/
-
-# Run the installer script
-python3 package_installer.py
-```
-This script will check and install all required dependencies for the AI Pipeline
-
-You can install the necessary packages by launching the file. If you use conda just launch the file in the new env.
-
-Otherwise if you like to use conda directly you can build the env by creating a new environment via the `environment.yml` file:
-```
-# Creating conda environment via the environment.yml file
-conda env create -f environment.yml
-```
-
-If your on Linux it is recommended to aditionally install one of the following terminal emulators to have all functionality of the AI Pipeline
-- xterm
-- x-terminal-emulator
-- gnome-terminal
-
-
-## Start Training
-To start the AI Pipeline you need to have the [dependencies](#installing-dependencies) installed.
-
-The pipeline workflow starts with launching the `training.py` file in the src folder
-```
-# Navigate to the src folder
-cd src/
-
-# Run the installer script
-python3 training.py
-```
-This will launch the browser application and allow you to configure the training settings.
-
-Excerpt of the configuration application
-![image](src/docs/images/excerpt_of_configuration_application.png)
-
-
-### Start Training Workflow
-```mermaid
-flowchart TD
-    Start([Start Application]) --> |User interface launches automatically| SelectTrainingSettings[Select your Training Settings]
-    SelectTrainingSettings --> YAMLPreview[Preview YAML]
-    YAMLPreview --> DownloadConfig[Download config.yaml]
-    YAMLPreview --> StartTraining[Start Training]
-    StartTraining --> TrainingExecution[Execute Training Process]
-    TrainingExecution --> End([End])
-```
-
-At the moment only Linux with installed terminal emulators allows to start the training from the brower right away.
-If your device meets that requirement you can start the training via the `Start Training` button.
-
-If you have no terminal emulator installed or using Windows you have to start the training process manually after saving the `config.yaml` file in the `src/conf/` folder.
-
-The manual start of the training is done by launching the file of the determied training task.
-
-```mermaid
-flowchart TD
-SelectTrainingFile[Select Appropriate Training File]
-    SelectTrainingFile --> |classification| ClassTraining[training_class.py]
-    SelectTrainingFile --> |object detection| ObjDetTraining[training_objdet.py]
-    SelectTrainingFile --> |segmentation| SegTraining[training_seg.py]
-    
-    ClassTraining --> ExecuteTraining[Execute training process]
-    ObjDetTraining --> ExecuteTraining
-    SegTraining --> ExecuteTraining
-```
-
-
-## View Results
-After the training is completed you get an output like this:
-
-![image](src/docs/images/completed_training_console.png)
-
-You get a summary of where the data is stored and get the command to view the results in tensorboard
-```
-tensorboard --logdir=trained_models/{task}/{experiment_name}/tensorboard
-```
-
-___
-## Advanced Options
-To use tha AI Pipeline you need to have the dependencies installed
-
-1. [Add Your Own Dataset](#add-your-own-dataset)
-2. [Add Your Own Augmentation](#add-your-own-augmentation)
-3. [Add Your Own Architecture](#add-your-own-architecture)
-
-
-### Add Your Own Dataset
-To add one of your own datasets you first need to know of which structure type your dataset is. With tools like roboflow you can export the dataset in any type you like, else you have to know the type of your dataset.
-
-The datastructure is simple and structured by task and type of the data.
-```
-src/datasets/{task}/{type}/...
-```
-```
-datasets/
-├── classification/
-│   ├── Type_Cifar10
-    │   └── ...
-│   ├── Type_ImgNet
-    │   └── ...
-│
-├── object_detection/
-│   ├── Type_COCO/
-│   │   ├── DatasetName/
-│   │   │   ├── README.dataset.txt
-│   │   │   └── dataset/
-│   │   │       ├── _annotations.coco.json
-│   │   │       └── [image files]
-│   │
-│   └── Type_YOLO/
-│       └── DatasetName/
-│           ├── dataset/  # For auto-split
-│           │   ├── images/
-│           │   └── labels/
-│           # OR
-│           ├── train/  # If manually split
-│           │   ├── images/
-│           │   └── labels/
-│           ├── valid/
-│           │   ├── images/
-│           │   └── labels/
-│           └── test/
-│               ├── images/
-│               └── labels/
-│
-└── segmentation/
-    ├── Type_Kitty/
-    │   └── ...
-```
-
-### Add Your Own Augmentation
-The current version of the pipeline **only supports augemntations written in `torchvision.transforms v2`** but support of `albumentations` is already planned
-
-To generate your own Augmentation just copy the template file, add your augmentation and rename it individually in the augmentation folder
-
-```
-src/augmentations/{YourAugmentationFile}
-```
-#### Augmentation Template
-```
-import torch
-from torchvision.transforms import v2
-
-
-def augment():
-    """
-    Augmentation template
-    """
-
-    return v2.Compose(
-        [
-            v2.ToImage(),
-            v2.ToDtype(torch.float32, scale=True),
-            ####################################
-            # Insert your own Augmentations here
-            # Example:
-            v2.RandomHorizontalFlip(p=0.5),
-            v2.RandomAffine(
-                degrees=15,
-                translate=(0.1, 0.1),
-                scale=(0.95, 1.05),
-            ),
-            ####################################
-            v2.SanitizeBoundingBoxes(),
-        ]
-    )
-```
-
-
-### Implement Your Own Architectures
-The current version of the pipeline **only supports PyTorch model architectures and models compatible with that**, like Timm models.
-Just like the datasets the model architectures follow the same folder structure of 
-```
-src/model_architecture/{task}/{YourModelName}
-```
-#### Model Architecture Folder Structure Example
-```
-model_architecture/
-├── classification/
-│   ├── resnet.py
-│   ├── mobilenet.py
-│   ├── efficientnet.py
-│   ├── vit.py
-│   └── custom_classifier.py
-│
-├── object_detection/
-│   ├── faster_rcnn.py
-│   ├── retinanet.py
-│   ├── ssd.py
-│   ├── yolo.py
-│   └── custom_detector.py
-│
-└── segmentation/
-    ├── unet.py
-    ├── deeplabv3.py
-    ├── fcn.py
-    └── mask_rcnn.py
-```
-
-The architecture should follow standard PyTorch conventions. You can either:
-
-1. **Use existing PyTorch models** - Import and configure models directly from `torchvision.models` or other libraries like `timm`
-2. **Create custom architectures** - Implement your own model class by extending `torch.nn.Module` with the required forward pass implementation
-
-Regardless of which approach you choose, you must implement the three required interface functions listed in the table below to ensure compatibility with the training pipeline
-
-| Function | Purpose | Return Value |
-|----------|---------|--------------|
-| `build_model(num_classes)` | Creates and returns the model instance | Model object |
-| `get_inputsize()` | Defines expected input dimensions | Tuple of (width, height) |
-| `get_model_need()` | Specifies required input format | String: "Tensor" or "List" |
-
-These functions must be defined at the module level (not inside classes) to be properly imported by the training pipeline.
-
-
-___
-## Dev Options
-If you would like to view the code or change something in the pipeline make yourself familiar with the [internal pipeline structure](#internal-pipeline-structure).
-
-At the moment you can easily implement new or change existing parts like:
-
-- Random Seed
-- Pacience Counter For Early Stopping
-- Scheduler
-- Optimizer
-- Freezing Strategies
-
-For further changes please make sure not to break anything and test your work extensively.
-
-
-### Internal Pipeline Structure
-
-1. Setup Phase: Creates [experiment directories](#experiment-directories), configures [logging](#logging), and loads the specified [model architecture](#model-architecture).
-2. Data Preparation: Sets up data transforms/[augmentation](#augmentation) and loads datasets with appropriate preprocessing.
-3. Training Environment: Moves the model to the appropriate device (GPU/CPU), configures the [optimizer](#optimizer) and learning rate [scheduler](#scheduler).
-4. Training Loop: For each epoch:
-    - Processes batches of training data
-    - Logs model parameters and visualizations
-    - Validates on the validation set
-    - Evaluates model performance using [COCO metrics](#coco-metrics)
-    - Updates learning rate (if scheduler is used)
-    - Saves checkpoints and tracks best model
-5. [Early Stopping](#early-stopping): Monitors validation performance and stops training if no improvement is seen after a set number of epochs (changable but not in config).
-6. [Evaluation](#evaluation): After training completes, the best model is evaluated on the test set to assess generalization performance.
-7. [Results](#results): Creates comprehensive experiment summary including metrics, confusion matrices, and TensorBoard visualizations.
-
-
-```mermaid
-flowchart TD
-    Start([Start]) --> ExperimentSetup[Setup Experiment Directory]
-    ExperimentSetup --> LoggerSetup[Setup Logger]
-    LoggerSetup --> ModelLoading[Load Model Architecture]
-    ModelLoading --> DataAugmentation[Setup Data Transforms/Augmentation]
-    DataAugmentation --> DatasetLoading[Load Datasets]
-    DatasetLoading --> DataLoaderCreation[Create DataLoaders]
-    DataLoaderCreation --> ModelToDevice[Model to Device]
-    ModelToDevice --> OptimizerSetup[Setup Optimizer]
-    OptimizerSetup --> SchedulerSetup[Setup LR Scheduler]
-    SchedulerSetup --> TensorBoardSetup[Setup TensorBoard]
-    
-    TensorBoardSetup --> TrainingLoop[Start Training Loop]
-    
-    TrainingLoop --> |For each epoch| ClearGPUCache[Clear GPU Cache]
-    ClearGPUCache --> TrainOneEpoch[Train One Epoch]
-    TrainOneEpoch --> LogParameters[Log Model Parameters]
-    LogParameters --> Visualizations[Log Visualizations]
-    Visualizations --> ValidationPhase[Validate Model]
-    ValidationPhase --> EvaluateMetrics[Evaluate COCO Metrics]
-    
-    EvaluateMetrics --> SchedulerStep{Use Scheduler?}
-    SchedulerStep --> |Yes| PerformSchedulerStep[Perform Scheduler Step]
-    SchedulerStep --> |No| LogEpochMetrics[Log Epoch Metrics]
-    PerformSchedulerStep --> LogEpochMetrics
-    
-    LogEpochMetrics --> SaveCheckpoint[Save Checkpoint]
-    SaveCheckpoint --> CheckBestModel{Is Best Model?}
-    
-    CheckBestModel --> |Yes| SaveBestModel[Save Best Model]
-    CheckBestModel --> |No| IncrementPatience[Increment Patience Counter]
-    SaveBestModel --> ResetPatience[Reset Patience Counter]
-    
-    ResetPatience --> CheckEpochEnd{More Epochs?}
-    IncrementPatience --> CheckEarlyStop{Early Stopping?}
-    
-    CheckEarlyStop --> |Yes| TestEvaluation[Evaluation on Test Set]
-    CheckEarlyStop --> |No| CheckEpochEnd
-    
-    CheckEpochEnd --> |Yes| TrainingLoop
-    CheckEpochEnd --> |No| TestEvaluation
-    
-    TestEvaluation --> LoadBestModel[Load Best Model]
-    LoadBestModel --> ComputeTestLoss[Compute Test Loss]
-    ComputeTestLoss --> BuildConfusionMatrix[Build Confusion Matrix]
-    BuildConfusionMatrix --> CreateSummary[Create Experiment Summary]
-    CreateSummary --> CloseWriter[Close TensorBoard Writer]
-    CloseWriter --> FinalLogging[Final Logging]
-    FinalLogging --> End([End])
-```
-
-#### Pipeline Directories
-<<<<<<< HEAD
-The pipeline organizes all model architectures by task:
-
-```
-model_architecture/
-├── classification/
-│   ├── cnn_class_001.py
-    └── ...
-│
-├── object_detection/
-│   ├── cnn_001.py
-    └── ...
-
-│
-└── segmentation/
-    └── ...
-```
-To add a new model to the pipeline, save the file in the corresponding directory depending on the task it is designed for.
-
-##### Dataset Directories
-The datastructure is simple and structured by task and type of the data.
-```
-src/datasets/{task}/{type}/...
-```
-```
-datasets/
-├── classification/
-│   ├── Type_Cifar10
-    │   └── ...
-│   ├── Type_ImgNet
-    │   └── ...
-│
-├── object_detection/
-│   ├── Type_COCO/
-│   │   ├── DatasetName/
-│   │   │   ├── README.dataset.txt
-│   │   │   └── dataset/
-│   │   │       ├── _annotations.coco.json
-│   │   │       └── [image files]
-│   │
-│   └── Type_YOLO/
-│       └── DatasetName/
-│           ├── dataset/  # For auto-split
-│           │   ├── images/
-│           │   └── labels/
-│           # OR
-│           ├── train/  # If manually split
-│           │   ├── images/
-│           │   └── labels/
-│           ├── valid/
-│           │   ├── images/
-│           │   └── labels/
-│           └── test/
-│               ├── images/
-│               └── labels/
-│
-└── segmentation/
-    ├── Type_Kitty/
-    │   └── ...
-```
-=======
-
-
-##### Dataset Directories
-
->>>>>>> 5b2bd5ad
-
-##### Experiment Directories
-
-
-
-
-#### Model Architecture
-<<<<<<< HEAD
-If you want to implement your own model or add another architecture to the pipeline, there are a few requirements to ensure compatibility.
-
-Follow PyTorch’s nn.Module conventions when implementing your own architecture.
-
-What the Pipeline Handles Automatically
-- Device placement .to(device) 
-- FP32 inputs in range [0,1]  (do not normalize inside the model unless explicitly documented)
-- Optimizer setup (optimizer.py + config)
-- Scheduler setup (scheduler.py + config)
-- Checkpoint saving and TensorBoard logging
-- Data loading, resizing, and augmentation.
-
-
-Common pitfalls:
-- Wrong number of classes
-    - For torchvision detection models, num_classes includes background. If you have K foreground classes, pass K+1.
-
-- Transform/resize inside the model
-    - Keep the model pure; the dataset/transform stack handles preprocessing.
-
-- Forgetting eval/train modes
-    - The trainer calls model.train() / model.eval(). Don’t override this flow inside your model.
-
-
-How things Connect:
-```mermaid
-flowchart LR
-  %% --- CONFIG ---
-  subgraph CFG["Config · YAML"]
-    A["model.type"]
-    B["model.file"]
-    C["hyperparams"]
-  end
-
-  %% --- DATA ---
-  subgraph DATA["Data"]
-    D["Dataset / Transforms"]
-    E["DataLoader"]
-  end
-
-  %% --- TRAINER ---
-  subgraph TRAINER["training_objdet.py"]
-    F["Dynamic import<br/>model_architecture/&lt;type&gt;/&lt;file&gt;.py"]
-    G["build_model(cfg, num_classes)"]
-    H["Optimizer &amp; Scheduler"]
-    I["Train / Eval Loop"]
-    J["Checkpoint &amp; TensorBoard"]
-  end
-
-  CFG --> F --> G -->|nn.Module| K["Model"]
-  D --> E --> I
-  C --> H
-  K --> I --> J
-```
-
-Template:
-```
-"""
-Template Model for the Training Pipeline
-
-How to use:
-- Copy this file into model_architecture/<task>/ (classification, object_detection, segmentation)
-- Rename the file to something descriptive (e.g., "fasterrcnn_mynet.py").
-- Implement your own model inside build_model() or build_model_tr().
-"""
-
-import torch
-import torch.nn as nn
-
-
-# =========================================================
-# Build fresh model (no transfer learning)
-# =========================================================
-def build_model(num_classes: int, pretrained: bool = False) -> nn.Module:
-    """
-    Build and return a new model instance.
-
-    Args:
-        num_classes (int): Number of output classes (for detection include background!)
-        pretrained (bool): If True, load pretrained backbone (e.g. from torchvision or timm)
-
-    Returns:
-        torch.nn.Module: Model ready for training
-    """
-    # Example: simple CNN classifier (replace with your own model)
-    model = nn.Sequential(
-        nn.Conv2d(3, 16, kernel_size=3, stride=2, padding=1),
-        nn.ReLU(),
-        nn.Conv2d(16, 32, kernel_size=3, stride=2, padding=1),
-        nn.ReLU(),
-        nn.AdaptiveAvgPool2d((1, 1)),
-        nn.Flatten(),
-        nn.Linear(32, num_classes),
-    )
-    return model
-
-
-# =========================================================
-# Build model for transfer learning (optional)
-# =========================================================
-def build_model_tr(cfg) -> nn.Module:
-    """
-    Build model for transfer learning using cfg (with freezing strategies etc.).
-
-    Args:
-        cfg: Full Hydra config (cfg.model.transfer_learning contains details)
-
-    Returns:
-        torch.nn.Module: Model ready for fine-tuning
-    """
-    # Example: reuse build_model but adjust based on cfg
-    num_classes = cfg.dataset.num_classes
-    model = build_model(num_classes=num_classes, pretrained=True)
-
-    if cfg.model.transfer_learning.freezing.enabled:
-        strategy = cfg.model.transfer_learning.freezing.strategy
-        if strategy == "freeze_all_except_head":
-            for name, param in model.named_parameters():
-                param.requires_grad = "head" in name
-        elif strategy == "freeze_backbone":
-            for name, param in model.named_parameters():
-                if "backbone" in name:
-                    param.requires_grad = False
-        # add more strategies if needed
-
-    return model
-
-
-# =========================================================
-# Input size helper
-# =========================================================
-def get_input_size() -> tuple[int, int]:
-    """
-    Define the input image size expected by the model.
-    This helps the pipeline resize datasets correctly.
-
-    Returns:
-        (width, height): tuple of input dimensions
-    """
-    return 224, 224  # Change to match your model
-    
-
-
-# =========================================================
-# Quick test (run this file directly)
-# =========================================================
-if __name__ == "__main__":
-    model = build_model(num_classes=10, pretrained=False)
-    print("Template model created successfully")
-
-    dummy = torch.randn(1, 3, 224, 224)
-    out = model(dummy)
-    print(f"Dummy input shape: {dummy.shape}")
-    print(f"Dummy output shape: {out.shape}")
-```
-=======
->>>>>>> 5b2bd5ad
-
-
-#### Augmentation
-
-
-#### Optimizer
-<<<<<<< HEAD
-In this part it will be explained how the Optimizer component is integrated into the KI_Pipeline, which optimizers are available, and how to add new ones. At a glance:
-- Config-driven, no code changes needed for most tuning.
-- Creates a PyTorch torch.optim.Optimizer from your model’s parameters and the pipeline config.
-
-
-The pipeline currently supports the following optimizers:
-
-| Optimizer  | Description | Typical Use Cases | Key Parameters |
-|------------|-------------|-------------------|----------------|
-| **Adam**   | Adaptive Moment Estimation – the most common choice for many tasks | General-purpose, fast convergence, robust on a wide range of problems | `lr`, `betas`, `eps`, `weight_decay`, `amsgrad` |
-| **AdamW**  | Variant of Adam with **decoupled weight decay** – preferred for Transformers | NLP, Vision Transformers, transformer-like architectures | `lr`, `betas`, `eps`, `weight_decay`, `amsgrad` |
-| **SGD**    | Stochastic Gradient Descent with Momentum – the classic optimizer | Traditional computer vision (CNNs), large datasets | `lr`, `momentum`, `weight_decay`, `dampening`, `nesterov` |
-| **RMSprop** | Root Mean Square Propagation – stabilizes learning rates via moving averages | Recurrent neural networks (RNNs, LSTMs) | `lr`, `alpha`, `eps`, `weight_decay`, `momentum`, `centered` |
-| **Adagrad** | Adaptive Gradient – adjusts LR per parameter, effective for **sparse gradients** | Text processing, recommendation systems, sparse data | `lr`, `lr_decay`, `eps`, `weight_decay`, `initial_accumulator_value` |
-| **Adadelta** | Extension of Adagrad – no manual learning rate required | Tasks with highly dynamic gradients, avoids shrinking LR too quickly | `lr`, `rho`, `eps`, `weight_decay` |
-
-The training script (e.g., training_objdet.py) loads the Hydra/YAML config, builds the model, and then asks the optimizer factory to create an optimizer for model.parameters(). The returned optimizer is later passed to the scheduler and the training loop.
-
-```mermaid
-flowchart LR
-  %% --- CONFIG ---
-  subgraph CFG["Config (YAML)"]
-    A[training.learning_rate]:::cfg -->|LR| E
-    B[optimizer.type]:::cfg --> F
-    C[optimizer.* hyperparams]:::cfg --> F
-  end
-
-  %% --- Training ---
-  subgraph Training
-    D["build model()] --> E[model.parameters()"]
-    E --> F["optimizer factory"]
-    F --> G["torch.optim.Optimizer"]
-    G --> H["Scheduler factory"]
-    H --> I["torch.optim.lr_scheduler"]
-    G --> J["Training loop"]
-    I --> J
-  end
-
-  classDef cfg fill:#3399ff,stroke:#99a,stroke-width:1px;
-
-```
-
-Date flow with Scheduler
-```mermaid
-sequenceDiagram
-    participant CFG as Config (YAML)
-    participant TR as training_objdet.py
-    participant OPTI as optimizer.py
-    participant SCH as scheduler.py
-    participant PT as torch.optim
-
-    CFG->>TR: "training.learning_rate, optimizer_config"
-    TR->>OPTI: "params, base_lr, optimizer section"
-    OPTI->>PT: "create torch.optim.Type"
-    PT-->>TR: "Optimizer instance"
-    TR->>SCH: "pass Optimizer + scheduler cfg"
-    SCH->>PT: "create lr_scheduler bound to Optimizer"
-    PT-->>TR: "Scheduler instance"
-    TR->>TR: "loss.backward(), optimizer.step(), scheduler.step()"
-```
-
-If you want to add a new optimizer, make sure that the config.yaml contains all needed params.
-
-=======
-
-
->>>>>>> 5b2bd5ad
-#### Scheduler
-
-
-#### COCO Metrics
-
-
-#### Early Stopping
-
-
-#### Evaluation
-
-
-#### Results
-
-
-#### Logging
-The whole logging is done with loguru. For further information go to the [loguru documentation](https://loguru.readthedocs.io/en/stable/)
-
-
-
-## Pipeline Construction
-
-| Module | Description | Available standard options |
-| --- | --- | --- |
-| augmentations | Provides premade templates for augmentation. They are applied pre training, but do not create new datasets. | no_augments, augment_rotate_flip_shear_translate_brightness, augment_1 |
-| conf | Contains the Config.yaml for training pipeline executions. | config.yaml |
-| datasets | Contains Datasets | Cifar10, Pokemon, ImgNet, Yolo-Duckiebots-Lanes, Coco-Duckiebots-Lanes |
-| model_architecture | Contains models.  | swin_transformer, cnn, ResNet50, vision_transformer |
-| outputs | Temporary hydra files  |  |
-| trained_models | Keeps the trained models and all according files. | Tensorboard, Model with weights, config file, summary, log file |
-| training.py | Starts an app to configure the training. Sets the layout standards. |  |
-| training_class.py | Executes the training | |
-
-
-# KI Training Pipeline – Dateiübersicht
-
-Diese Tabelle zeigt, welche Dateien welche Informationen **bereitstellen** und **benötigen**, sowie ihre Haupt-Outputs.
-
-| Datei / Ressource | Stellt bereit (für andere) | Benötigt / Erwartet | Typische Aufrufer | Haupt-Outputs |
-|-------------------|----------------------------|----------------------|-------------------|---------------|
-| **User_Interface.py** | GUI (Streamlit) für Konfiguration und Start von Trainingsläufen; erzeugt `conf/config.yaml`. | Zugriff auf Dataset-Ordner (`datasets/...`), `classes.yaml` (für `num_classes`), verfügbare Modelle im Ordner `model_architecture/`. | Nutzer (GUI-Interaktion). Ruft anschließend `training_objdet.py` auf. | `conf/config.yaml` mit allen Parametern. |
-| **config.py** | Definiert Hydra-Konfigurationsschema (`AIPipelineConfig`) inkl. Training, Scheduler, Optimizer, Augmentation, Model, Dataset. | Wird von Hydra geladen. Erwartet externe YAML-Configs. | `training_objdet.py`, `User_Interface.py`. | Konfigurationsobjekte für Training/Eval. |
-| **training_objdet.py** | Orchestriert Training/Eval: lädt Config, Datasets, Modell; Training-Loop mit Logging, TensorBoard, Checkpoints. | `conf/config.yaml`, `config.py` Schema, Dataset-Ordner (`train/`, `val/`, `test/` mit Annotations), `classes.yaml`, Modellmodule (`fasterRCNN_001Resnet.py`, `fasterrcnn_swin_timm.py`). | Wird durch `User_Interface.py` oder CLI gestartet. | Checkpoints (`best_model_weights.pth`), Logs (`training.log`), TensorBoard-Runs, `experiment_summary.yaml`. |
-| **fasterRCNN_001Resnet.py** | `build_model(num_classes)` für Faster R-CNN mit ResNet50-FPN Backbone. | torchvision (`fasterrcnn_resnet50_fpn`), `num_classes`. | `training_objdet.py`. | Initialisiertes Faster R-CNN-Modell. |
-| **fasterrcnn_swin_timm.py** | `build_model(num_classes)` für Faster R-CNN mit Swin-Backbone (über `timm`) + FPN. | `timm`, torchvision detection API, `num_classes`. | `training_objdet.py`. | Initialisiertes Faster R-CNN (Swin-Backbone). |
-| **Dataset-Ordner** (`train/`, `val/`, `test/`) | Bilder + Labels (COCO, YOLO, Pascal V1.0). | Korrektes Format (z. B. `train/_annotations.coco.json`). | `training_objdet.py` via Dataloader. | Eingabedaten für Training/Eval. |
-| **classes.yaml** | Enthält `num_classes` (und ggf. Klassenliste). | Muss konsistent mit Annotationen sein. | `User_Interface.py` (liest Anzahl Klassen), `training_objdet.py`. | Zahl der Klassen → für Model-Head. |
-
-
-## Continuations
-
-- Usage and Examples: Use this section to provide descriptions and usage examples for your project.
-
-- Dependencies: List all external libraries or packages needed to run your project. This helps users understand what they should be familiar with.
-
-- Documentation and Links: Provide links to additional documentation, the project website, or related resources.
-
-- Changelog: Add a section listing the changes, updates, and improvements made in each version of your project.
-
+# AI Training Pipeline
+
+## Quick Start
+To use tha AI Pipeline you need to have the dependencies installed
+
+- [Install dependencies](#installing-dependencies)
+- [Start training](#start-training)
+
+To make further changes in the Code go to:
+- [Advanced Options](#advanced-options) (for your own datasets, augmentations and model architectures)
+- [Dev Options](#dev-options) (for further changes)
+
+
+## Installing Dependencies
+All dependencies can be installed or looked up using the `package_installer.py` script located in the src folder:
+```
+# Navigate to the src folder
+cd src/
+
+# Run the installer script
+python3 package_installer.py
+```
+This script will check and install all required dependencies for the AI Pipeline
+
+You can install the necessary packages by launching the file. If you use conda just launch the file in the new env.
+
+Otherwise if you like to use conda directly you can build the env by creating a new environment via the `environment.yml` file:
+```
+# Creating conda environment via the environment.yml file
+conda env create -f environment.yml
+```
+
+If your on Linux it is recommended to aditionally install one of the following terminal emulators to have all functionality of the AI Pipeline
+- xterm
+- x-terminal-emulator
+- gnome-terminal
+
+
+## Start Training
+To start the AI Pipeline you need to have the [dependencies](#installing-dependencies) installed.
+
+The pipeline workflow starts with launching the `training.py` file in the src folder
+```
+# Navigate to the src folder
+cd src/
+
+# Run the installer script
+python3 training.py
+```
+This will launch the browser application and allow you to configure the training settings.
+
+Excerpt of the configuration application
+![image](src/docs/images/excerpt_of_configuration_application.png)
+
+
+### Start Training Workflow
+```mermaid
+flowchart TD
+    Start([Start Application]) --> |User interface launches automatically| SelectTrainingSettings[Select your Training Settings]
+    SelectTrainingSettings --> YAMLPreview[Preview YAML]
+    YAMLPreview --> DownloadConfig[Download config.yaml]
+    YAMLPreview --> StartTraining[Start Training]
+    StartTraining --> TrainingExecution[Execute Training Process]
+    TrainingExecution --> End([End])
+```
+
+At the moment only Linux with installed terminal emulators allows to start the training from the brower right away.
+If your device meets that requirement you can start the training via the `Start Training` button.
+
+If you have no terminal emulator installed or using Windows you have to start the training process manually after saving the `config.yaml` file in the `src/conf/` folder.
+
+The manual start of the training is done by launching the file of the determied training task.
+
+```mermaid
+flowchart TD
+SelectTrainingFile[Select Appropriate Training File]
+    SelectTrainingFile --> |classification| ClassTraining[training_class.py]
+    SelectTrainingFile --> |object detection| ObjDetTraining[training_objdet.py]
+    SelectTrainingFile --> |segmentation| SegTraining[training_seg.py]
+    
+    ClassTraining --> ExecuteTraining[Execute training process]
+    ObjDetTraining --> ExecuteTraining
+    SegTraining --> ExecuteTraining
+```
+
+
+## View Results
+After the training is completed you get an output like this:
+
+![image](src/docs/images/completed_training_console.png)
+
+You get a summary of where the data is stored and get the command to view the results in tensorboard
+```
+tensorboard --logdir=trained_models/{task}/{experiment_name}/tensorboard
+```
+
+___
+## Advanced Options
+To use tha AI Pipeline you need to have the dependencies installed
+
+1. [Add Your Own Dataset](#add-your-own-dataset)
+2. [Add Your Own Augmentation](#add-your-own-augmentation)
+3. [Add Your Own Architecture](#add-your-own-architecture)
+
+
+### Add Your Own Dataset
+To add one of your own datasets you first need to know of which structure type your dataset is. With tools like roboflow you can export the dataset in any type you like, else you have to know the type of your dataset.
+
+The datastructure is simple and structured by task and type of the data.
+```
+src/datasets/{task}/{type}/...
+```
+```
+datasets/
+├── classification/
+│   ├── Type_Cifar10
+    │   └── ...
+│   ├── Type_ImgNet
+    │   └── ...
+│
+├── object_detection/
+│   ├── Type_COCO/
+│   │   ├── DatasetName/
+│   │   │   ├── README.dataset.txt
+│   │   │   └── dataset/
+│   │   │       ├── _annotations.coco.json
+│   │   │       └── [image files]
+│   │
+│   └── Type_YOLO/
+│       └── DatasetName/
+│           ├── dataset/  # For auto-split
+│           │   ├── images/
+│           │   └── labels/
+│           # OR
+│           ├── train/  # If manually split
+│           │   ├── images/
+│           │   └── labels/
+│           ├── valid/
+│           │   ├── images/
+│           │   └── labels/
+│           └── test/
+│               ├── images/
+│               └── labels/
+│
+└── segmentation/
+    ├── Type_Kitty/
+    │   └── ...
+```
+
+### Add Your Own Augmentation
+The current version of the pipeline **only supports augemntations written in `torchvision.transforms v2`** but support of `albumentations` is already planned
+
+To generate your own Augmentation just copy the template file, add your augmentation and rename it individually in the augmentation folder
+
+```
+src/augmentations/{YourAugmentationFile}
+```
+#### Augmentation Template
+```
+import torch
+from torchvision.transforms import v2
+
+
+def augment():
+    """
+    Augmentation template
+    """
+
+    return v2.Compose(
+        [
+            v2.ToImage(),
+            v2.ToDtype(torch.float32, scale=True),
+            ####################################
+            # Insert your own Augmentations here
+            # Example:
+            v2.RandomHorizontalFlip(p=0.5),
+            v2.RandomAffine(
+                degrees=15,
+                translate=(0.1, 0.1),
+                scale=(0.95, 1.05),
+            ),
+            ####################################
+            v2.SanitizeBoundingBoxes(),
+        ]
+    )
+```
+
+
+### Implement Your Own Architectures
+The current version of the pipeline **only supports PyTorch model architectures and models compatible with that**, like Timm models.
+Just like the datasets the model architectures follow the same folder structure of 
+```
+src/model_architecture/{task}/{YourModelName}
+```
+#### Model Architecture Folder Structure Example
+```
+model_architecture/
+├── classification/
+│   ├── resnet.py
+│   ├── mobilenet.py
+│   ├── efficientnet.py
+│   ├── vit.py
+│   └── custom_classifier.py
+│
+├── object_detection/
+│   ├── faster_rcnn.py
+│   ├── retinanet.py
+│   ├── ssd.py
+│   ├── yolo.py
+│   └── custom_detector.py
+│
+└── segmentation/
+    ├── unet.py
+    ├── deeplabv3.py
+    ├── fcn.py
+    └── mask_rcnn.py
+```
+
+The architecture should follow standard PyTorch conventions. You can either:
+
+1. **Use existing PyTorch models** - Import and configure models directly from `torchvision.models` or other libraries like `timm`
+2. **Create custom architectures** - Implement your own model class by extending `torch.nn.Module` with the required forward pass implementation
+
+Regardless of which approach you choose, you must implement the three required interface functions listed in the table below to ensure compatibility with the training pipeline
+
+| Function | Purpose | Return Value |
+|----------|---------|--------------|
+| `build_model(num_classes)` | Creates and returns the model instance | Model object |
+| `get_inputsize()` | Defines expected input dimensions | Tuple of (width, height) |
+| `get_model_need()` | Specifies required input format | String: "Tensor" or "List" |
+
+These functions must be defined at the module level (not inside classes) to be properly imported by the training pipeline.
+
+
+___
+## Dev Options
+If you would like to view the code or change something in the pipeline make yourself familiar with the [internal pipeline structure](#internal-pipeline-structure).
+
+At the moment you can easily implement new or change existing parts like:
+
+- Random Seed
+- Pacience Counter For Early Stopping
+- Scheduler
+- Optimizer
+- Freezing Strategies
+
+For further changes please make sure not to break anything and test your work extensively.
+
+
+### Internal Pipeline Structure
+
+1. Setup Phase: Creates [experiment directories](#experiment-directories), configures [logging](#logging), and loads the specified [model architecture](#model-architecture).
+2. Data Preparation: Sets up data transforms/[augmentation](#augmentation) and loads datasets with appropriate preprocessing.
+3. Training Environment: Moves the model to the appropriate device (GPU/CPU), configures the [optimizer](#optimizer) and learning rate [scheduler](#scheduler).
+4. Training Loop: For each epoch:
+    - Processes batches of training data
+    - Logs model parameters and visualizations
+    - Validates on the validation set
+    - Evaluates model performance using [COCO metrics](#coco-metrics)
+    - Updates learning rate (if scheduler is used)
+    - Saves checkpoints and tracks best model
+5. [Early Stopping](#early-stopping): Monitors validation performance and stops training if no improvement is seen after a set number of epochs (changable but not in config).
+6. [Evaluation](#evaluation): After training completes, the best model is evaluated on the test set to assess generalization performance.
+7. [Results](#results): Creates comprehensive experiment summary including metrics, confusion matrices, and TensorBoard visualizations.
+
+
+```mermaid
+flowchart TD
+    Start([Start]) --> ExperimentSetup[Setup Experiment Directory]
+    ExperimentSetup --> LoggerSetup[Setup Logger]
+    LoggerSetup --> ModelLoading[Load Model Architecture]
+    ModelLoading --> DataAugmentation[Setup Data Transforms/Augmentation]
+    DataAugmentation --> DatasetLoading[Load Datasets]
+    DatasetLoading --> DataLoaderCreation[Create DataLoaders]
+    DataLoaderCreation --> ModelToDevice[Model to Device]
+    ModelToDevice --> OptimizerSetup[Setup Optimizer]
+    OptimizerSetup --> SchedulerSetup[Setup LR Scheduler]
+    SchedulerSetup --> TensorBoardSetup[Setup TensorBoard]
+    
+    TensorBoardSetup --> TrainingLoop[Start Training Loop]
+    
+    TrainingLoop --> |For each epoch| ClearGPUCache[Clear GPU Cache]
+    ClearGPUCache --> TrainOneEpoch[Train One Epoch]
+    TrainOneEpoch --> LogParameters[Log Model Parameters]
+    LogParameters --> Visualizations[Log Visualizations]
+    Visualizations --> ValidationPhase[Validate Model]
+    ValidationPhase --> EvaluateMetrics[Evaluate COCO Metrics]
+    
+    EvaluateMetrics --> SchedulerStep{Use Scheduler?}
+    SchedulerStep --> |Yes| PerformSchedulerStep[Perform Scheduler Step]
+    SchedulerStep --> |No| LogEpochMetrics[Log Epoch Metrics]
+    PerformSchedulerStep --> LogEpochMetrics
+    
+    LogEpochMetrics --> SaveCheckpoint[Save Checkpoint]
+    SaveCheckpoint --> CheckBestModel{Is Best Model?}
+    
+    CheckBestModel --> |Yes| SaveBestModel[Save Best Model]
+    CheckBestModel --> |No| IncrementPatience[Increment Patience Counter]
+    SaveBestModel --> ResetPatience[Reset Patience Counter]
+    
+    ResetPatience --> CheckEpochEnd{More Epochs?}
+    IncrementPatience --> CheckEarlyStop{Early Stopping?}
+    
+    CheckEarlyStop --> |Yes| TestEvaluation[Evaluation on Test Set]
+    CheckEarlyStop --> |No| CheckEpochEnd
+    
+    CheckEpochEnd --> |Yes| TrainingLoop
+    CheckEpochEnd --> |No| TestEvaluation
+    
+    TestEvaluation --> LoadBestModel[Load Best Model]
+    LoadBestModel --> ComputeTestLoss[Compute Test Loss]
+    ComputeTestLoss --> BuildConfusionMatrix[Build Confusion Matrix]
+    BuildConfusionMatrix --> CreateSummary[Create Experiment Summary]
+    CreateSummary --> CloseWriter[Close TensorBoard Writer]
+    CloseWriter --> FinalLogging[Final Logging]
+    FinalLogging --> End([End])
+```
+
+#### Pipeline Directories
+The pipeline organizes all model architectures by task:
+
+```
+model_architecture/
+├── classification/
+│   ├── cnn_class_001.py
+    └── ...
+│
+├── object_detection/
+│   ├── cnn_001.py
+    └── ...
+
+│
+└── segmentation/
+    └── ...
+```
+To add a new model to the pipeline, save the file in the corresponding directory depending on the task it is designed for.
+
+##### Dataset Directories
+The datastructure is simple and structured by task and type of the data.
+```
+src/datasets/{task}/{type}/...
+```
+```
+datasets/
+├── classification/
+│   ├── Type_Cifar10
+    │   └── ...
+│   ├── Type_ImgNet
+    │   └── ...
+│
+├── object_detection/
+│   ├── Type_COCO/
+│   │   ├── DatasetName/
+│   │   │   ├── README.dataset.txt
+│   │   │   └── dataset/
+│   │   │       ├── _annotations.coco.json
+│   │   │       └── [image files]
+│   │
+│   └── Type_YOLO/
+│       └── DatasetName/
+│           ├── dataset/  # For auto-split
+│           │   ├── images/
+│           │   └── labels/
+│           # OR
+│           ├── train/  # If manually split
+│           │   ├── images/
+│           │   └── labels/
+│           ├── valid/
+│           │   ├── images/
+│           │   └── labels/
+│           └── test/
+│               ├── images/
+│               └── labels/
+│
+└── segmentation/
+    ├── Type_Kitty/
+    │   └── ...
+```
+
+##### Experiment Directories
+
+
+
+
+#### Model Architecture
+If you want to implement your own model or add another architecture to the pipeline, there are a few requirements to ensure compatibility.
+
+Follow PyTorch’s nn.Module conventions when implementing your own architecture.
+
+What the Pipeline Handles Automatically
+- Device placement .to(device) 
+- FP32 inputs in range [0,1]  (do not normalize inside the model unless explicitly documented)
+- Optimizer setup (optimizer.py + config)
+- Scheduler setup (scheduler.py + config)
+- Checkpoint saving and TensorBoard logging
+- Data loading, resizing, and augmentation.
+
+
+Common pitfalls:
+- Wrong number of classes
+    - For torchvision detection models, num_classes includes background. If you have K foreground classes, pass K+1.
+
+- Transform/resize inside the model
+    - Keep the model pure; the dataset/transform stack handles preprocessing.
+
+- Forgetting eval/train modes
+    - The trainer calls model.train() / model.eval(). Don’t override this flow inside your model.
+
+
+How things Connect:
+```mermaid
+flowchart LR
+  %% --- CONFIG ---
+  subgraph CFG["Config · YAML"]
+    A["model.type"]
+    B["model.file"]
+    C["hyperparams"]
+  end
+
+  %% --- DATA ---
+  subgraph DATA["Data"]
+    D["Dataset / Transforms"]
+    E["DataLoader"]
+  end
+
+  %% --- TRAINER ---
+  subgraph TRAINER["training_objdet.py"]
+    F["Dynamic import<br/>model_architecture/&lt;type&gt;/&lt;file&gt;.py"]
+    G["build_model(cfg, num_classes)"]
+    H["Optimizer &amp; Scheduler"]
+    I["Train / Eval Loop"]
+    J["Checkpoint &amp; TensorBoard"]
+  end
+
+  CFG --> F --> G -->|nn.Module| K["Model"]
+  D --> E --> I
+  C --> H
+  K --> I --> J
+```
+
+Template:
+```
+"""
+Template Model for the Training Pipeline
+
+How to use:
+- Copy this file into model_architecture/<task>/ (classification, object_detection, segmentation)
+- Rename the file to something descriptive (e.g., "fasterrcnn_mynet.py").
+- Implement your own model inside build_model() or build_model_tr().
+"""
+
+import torch
+import torch.nn as nn
+
+
+# =========================================================
+# Build fresh model (no transfer learning)
+# =========================================================
+def build_model(num_classes: int, pretrained: bool = False) -> nn.Module:
+    """
+    Build and return a new model instance.
+
+    Args:
+        num_classes (int): Number of output classes (for detection include background!)
+        pretrained (bool): If True, load pretrained backbone (e.g. from torchvision or timm)
+
+    Returns:
+        torch.nn.Module: Model ready for training
+    """
+    # Example: simple CNN classifier (replace with your own model)
+    model = nn.Sequential(
+        nn.Conv2d(3, 16, kernel_size=3, stride=2, padding=1),
+        nn.ReLU(),
+        nn.Conv2d(16, 32, kernel_size=3, stride=2, padding=1),
+        nn.ReLU(),
+        nn.AdaptiveAvgPool2d((1, 1)),
+        nn.Flatten(),
+        nn.Linear(32, num_classes),
+    )
+    return model
+
+
+# =========================================================
+# Build model for transfer learning (optional)
+# =========================================================
+def build_model_tr(cfg) -> nn.Module:
+    """
+    Build model for transfer learning using cfg (with freezing strategies etc.).
+
+    Args:
+        cfg: Full Hydra config (cfg.model.transfer_learning contains details)
+
+    Returns:
+        torch.nn.Module: Model ready for fine-tuning
+    """
+    # Example: reuse build_model but adjust based on cfg
+    num_classes = cfg.dataset.num_classes
+    model = build_model(num_classes=num_classes, pretrained=True)
+
+    if cfg.model.transfer_learning.freezing.enabled:
+        strategy = cfg.model.transfer_learning.freezing.strategy
+        if strategy == "freeze_all_except_head":
+            for name, param in model.named_parameters():
+                param.requires_grad = "head" in name
+        elif strategy == "freeze_backbone":
+            for name, param in model.named_parameters():
+                if "backbone" in name:
+                    param.requires_grad = False
+        # add more strategies if needed
+
+    return model
+
+
+# =========================================================
+# Input size helper
+# =========================================================
+def get_input_size() -> tuple[int, int]:
+    """
+    Define the input image size expected by the model.
+    This helps the pipeline resize datasets correctly.
+
+    Returns:
+        (width, height): tuple of input dimensions
+    """
+    return 224, 224  # Change to match your model
+    
+
+
+# =========================================================
+# Quick test (run this file directly)
+# =========================================================
+if __name__ == "__main__":
+    model = build_model(num_classes=10, pretrained=False)
+    print("Template model created successfully")
+
+    dummy = torch.randn(1, 3, 224, 224)
+    out = model(dummy)
+    print(f"Dummy input shape: {dummy.shape}")
+    print(f"Dummy output shape: {out.shape}")
+```
+
+
+#### Augmentation
+
+
+
+
+#### Optimizer
+In this part it will be explained how the Optimizer component is integrated into the KI_Pipeline, which optimizers are available, and how to add new ones. At a glance:
+- Config-driven, no code changes needed for most tuning.
+- Creates a PyTorch torch.optim.Optimizer from your model’s parameters and the pipeline config.
+
+
+The pipeline currently supports the following optimizers:
+
+| Optimizer  | Description | Typical Use Cases | Key Parameters |
+|------------|-------------|-------------------|----------------|
+| **Adam**   | Adaptive Moment Estimation – the most common choice for many tasks | General-purpose, fast convergence, robust on a wide range of problems | `lr`, `betas`, `eps`, `weight_decay`, `amsgrad` |
+| **AdamW**  | Variant of Adam with **decoupled weight decay** – preferred for Transformers | NLP, Vision Transformers, transformer-like architectures | `lr`, `betas`, `eps`, `weight_decay`, `amsgrad` |
+| **SGD**    | Stochastic Gradient Descent with Momentum – the classic optimizer | Traditional computer vision (CNNs), large datasets | `lr`, `momentum`, `weight_decay`, `dampening`, `nesterov` |
+| **RMSprop** | Root Mean Square Propagation – stabilizes learning rates via moving averages | Recurrent neural networks (RNNs, LSTMs) | `lr`, `alpha`, `eps`, `weight_decay`, `momentum`, `centered` |
+| **Adagrad** | Adaptive Gradient – adjusts LR per parameter, effective for **sparse gradients** | Text processing, recommendation systems, sparse data | `lr`, `lr_decay`, `eps`, `weight_decay`, `initial_accumulator_value` |
+| **Adadelta** | Extension of Adagrad – no manual learning rate required | Tasks with highly dynamic gradients, avoids shrinking LR too quickly | `lr`, `rho`, `eps`, `weight_decay` |
+
+The training script (e.g., training_objdet.py) loads the Hydra/YAML config, builds the model, and then asks the optimizer factory to create an optimizer for model.parameters(). The returned optimizer is later passed to the scheduler and the training loop.
+
+```mermaid
+flowchart LR
+  %% --- CONFIG ---
+  subgraph CFG["Config (YAML)"]
+    A[training.learning_rate]:::cfg -->|LR| E
+    B[optimizer.type]:::cfg --> F
+    C[optimizer.* hyperparams]:::cfg --> F
+  end
+
+  %% --- Training ---
+  subgraph Training
+    D["build model()] --> E[model.parameters()"]
+    E --> F["optimizer factory"]
+    F --> G["torch.optim.Optimizer"]
+    G --> H["Scheduler factory"]
+    H --> I["torch.optim.lr_scheduler"]
+    G --> J["Training loop"]
+    I --> J
+  end
+
+  classDef cfg fill:#3399ff,stroke:#99a,stroke-width:1px;
+
+```
+
+Date flow with Scheduler
+```mermaid
+sequenceDiagram
+    participant CFG as Config (YAML)
+    participant TR as training_objdet.py
+    participant OPTI as optimizer.py
+    participant SCH as scheduler.py
+    participant PT as torch.optim
+
+    CFG->>TR: "training.learning_rate, optimizer_config"
+    TR->>OPTI: "params, base_lr, optimizer section"
+    OPTI->>PT: "create torch.optim.Type"
+    PT-->>TR: "Optimizer instance"
+    TR->>SCH: "pass Optimizer + scheduler cfg"
+    SCH->>PT: "create lr_scheduler bound to Optimizer"
+    PT-->>TR: "Scheduler instance"
+    TR->>TR: "loss.backward(), optimizer.step(), scheduler.step()"
+```
+
+If you want to add a new optimizer, make sure that the config.yaml contains all needed params.
+
+#### Scheduler
+
+
+#### COCO Metrics
+
+
+#### Early Stopping
+
+
+#### Evaluation
+
+
+#### Results
+
+
+#### Logging
+The whole logging is done with loguru. For further information go to the [loguru documentation](https://loguru.readthedocs.io/en/stable/)
+
+
+
+## Pipeline Construction
+
+| Module | Description | Available standard options |
+| --- | --- | --- |
+| augmentations | Provides premade templates for augmentation. They are applied pre training, but do not create new datasets. | no_augments, augment_rotate_flip_shear_translate_brightness, augment_1 |
+| conf | Contains the Config.yaml for training pipeline executions. | config.yaml |
+| datasets | Contains Datasets | Cifar10, Pokemon, ImgNet, Yolo-Duckiebots-Lanes, Coco-Duckiebots-Lanes |
+| model_architecture | Contains models.  | swin_transformer, cnn, ResNet50, vision_transformer |
+| outputs | Temporary hydra files  |  |
+| trained_models | Keeps the trained models and all according files. | Tensorboard, Model with weights, config file, summary, log file |
+| training.py | Starts an app to configure the training. Sets the layout standards. |  |
+| training_class.py | Executes the training | |
+
+
+# KI Training Pipeline – Dateiübersicht
+
+Diese Tabelle zeigt, welche Dateien welche Informationen **bereitstellen** und **benötigen**, sowie ihre Haupt-Outputs.
+
+| Datei / Ressource | Stellt bereit (für andere) | Benötigt / Erwartet | Typische Aufrufer | Haupt-Outputs |
+|-------------------|----------------------------|----------------------|-------------------|---------------|
+| **User_Interface.py** | GUI (Streamlit) für Konfiguration und Start von Trainingsläufen; erzeugt `conf/config.yaml`. | Zugriff auf Dataset-Ordner (`datasets/...`), `classes.yaml` (für `num_classes`), verfügbare Modelle im Ordner `model_architecture/`. | Nutzer (GUI-Interaktion). Ruft anschließend `training_objdet.py` auf. | `conf/config.yaml` mit allen Parametern. |
+| **config.py** | Definiert Hydra-Konfigurationsschema (`AIPipelineConfig`) inkl. Training, Scheduler, Optimizer, Augmentation, Model, Dataset. | Wird von Hydra geladen. Erwartet externe YAML-Configs. | `training_objdet.py`, `User_Interface.py`. | Konfigurationsobjekte für Training/Eval. |
+| **training_objdet.py** | Orchestriert Training/Eval: lädt Config, Datasets, Modell; Training-Loop mit Logging, TensorBoard, Checkpoints. | `conf/config.yaml`, `config.py` Schema, Dataset-Ordner (`train/`, `val/`, `test/` mit Annotations), `classes.yaml`, Modellmodule (`fasterRCNN_001Resnet.py`, `fasterrcnn_swin_timm.py`). | Wird durch `User_Interface.py` oder CLI gestartet. | Checkpoints (`best_model_weights.pth`), Logs (`training.log`), TensorBoard-Runs, `experiment_summary.yaml`. |
+| **fasterRCNN_001Resnet.py** | `build_model(num_classes)` für Faster R-CNN mit ResNet50-FPN Backbone. | torchvision (`fasterrcnn_resnet50_fpn`), `num_classes`. | `training_objdet.py`. | Initialisiertes Faster R-CNN-Modell. |
+| **fasterrcnn_swin_timm.py** | `build_model(num_classes)` für Faster R-CNN mit Swin-Backbone (über `timm`) + FPN. | `timm`, torchvision detection API, `num_classes`. | `training_objdet.py`. | Initialisiertes Faster R-CNN (Swin-Backbone). |
+| **Dataset-Ordner** (`train/`, `val/`, `test/`) | Bilder + Labels (COCO, YOLO, Pascal V1.0). | Korrektes Format (z. B. `train/_annotations.coco.json`). | `training_objdet.py` via Dataloader. | Eingabedaten für Training/Eval. |
+| **classes.yaml** | Enthält `num_classes` (und ggf. Klassenliste). | Muss konsistent mit Annotationen sein. | `User_Interface.py` (liest Anzahl Klassen), `training_objdet.py`. | Zahl der Klassen → für Model-Head. |
+
+
+## Continuations
+
+- Usage and Examples: Use this section to provide descriptions and usage examples for your project.
+
+- Dependencies: List all external libraries or packages needed to run your project. This helps users understand what they should be familiar with.
+
+- Documentation and Links: Provide links to additional documentation, the project website, or related resources.
+
+- Changelog: Add a section listing the changes, updates, and improvements made in each version of your project.
+
 - Known Issues: List any known issues or limitations with the current version of your project. This can provide an opportunity for contributions that address the issue.